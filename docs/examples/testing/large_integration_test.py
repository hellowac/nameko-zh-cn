"""
This file defines several toy services that interact to form a shop of the
famous ACME Corporation. The AcmeShopService relies on the StockService,
InvoiceService and PaymentService to fulfil its orders. They are not best
practice examples! They're minimal services provided for the test at the
bottom of the file.

``test_shop_integration`` is a full integration test of the ACME shop
"checkout flow". It demonstrates how to test the multiple ACME services in
combination with each other, including limiting service interactions by
replacing certain entrypoints and dependencies.
"""

from collections import defaultdict

import pytest

from nameko.extensions import DependencyProvider
from nameko.events import EventDispatcher, event_handler
from nameko.exceptions import RemoteError
from nameko.rpc import rpc, RpcProxy
from nameko.runners import ServiceRunner
from nameko.standalone.rpc import ServiceRpcProxy
from nameko.testing.services import replace_dependencies, restrict_entrypoints
from nameko.testing.utils import get_container
from nameko.timer import timer


class NotLoggedInError(Exception):
    pass


class ItemOutOfStockError(Exception):
    pass


class ItemDoesNotExistError(Exception):
    pass


class ShoppingBasket(DependencyProvider):
    """ A shopping basket tied to the current ``user_id``.
    """
    def __init__(self):
        self.baskets = defaultdict(list)

    def get_dependency(self, worker_ctx):

        class Basket(object):
            def __init__(self, basket):
                self._basket = basket
                self.worker_ctx = worker_ctx

            def add(self, item):
                self._basket.append(item)

            def __iter__(self):
                for item in self._basket:
                    yield item

        try:
            user_id = worker_ctx.data['user_id']
        except KeyError:
            raise NotLoggedInError()
        return Basket(self.baskets[user_id])


class AcmeShopService(object):

    user_basket = ShoppingBasket()
<<<<<<< HEAD
    stock_rpc = RpcProxy('stockservice')
    invoice_rpc = RpcProxy('invoiceservice')
=======
    stock_service = RpcProxy('stockservice')
    invoice_service = RpcProxy('invoiceservice')
>>>>>>> cae5663a
    payment_rpc = RpcProxy('paymentservice')

    fire_event = EventDispatcher()

    @rpc
    def add_to_basket(self, item_code):
        """ Add item identified by ``item_code`` to the shopping basket.

        This is a toy example! Ignore the obvious race condition.
        """
        stock_level = self.stock_rpc.check_stock(item_code)
        if stock_level > 0:
            self.user_basket.add(item_code)
            self.fire_event("item_added_to_basket", item_code)
            return item_code

        raise ItemOutOfStockError(item_code)

    @rpc
    def checkout(self):
        """ Take payment for all items in the shopping basket.
        """
        total_price = sum(self.stock_rpc.check_price(item)
                          for item in self.user_basket)

        # prepare invoice
        invoice = self.invoice_rpc.prepare_invoice(total_price)

        # take payment
        self.payment_rpc.take_payment(invoice)

        # fire checkout event if prepare_invoice and take_payment succeeded
        checkout_event_data = {
            'invoice': invoice,
            'items': list(self.user_basket)
        }
        self.fire_event("checkout_complete", checkout_event_data)
        return total_price


class Warehouse(DependencyProvider):
    """ A database of items in the warehouse.

    This is a toy example! A dictionary is not a database.
    """
    def __init__(self):
        self.database = {
            'anvil': {
                'price': 100,
                'stock': 3
            },
            'dehydrated_boulders': {
                'price': 999,
                'stock': 12
            },
            'invisible_paint': {
                'price': 10,
                'stock': 30
            },
            'toothpicks': {
                'price': 1,
                'stock': 0
            }
        }

    def get_dependency(self, worker_ctx):
        return self.database


class StockService(object):

    warehouse = Warehouse()

    @rpc
    def check_price(self, item_code):
        """ Check the price of an item.
        """
        try:
            return self.warehouse[item_code]['price']
        except KeyError:
            raise ItemDoesNotExistError(item_code)

    @rpc
    def check_stock(self, item_code):
        """ Check the stock level of an item.
        """
        try:
            return self.warehouse[item_code]['stock']
        except KeyError:
            raise ItemDoesNotExistError(item_code)

    @rpc
    @timer(100)
    def monitor_stock(self):
        """ Periodic stock monitoring method. Can also be triggered manually
        over RPC.

        This is an expensive process that we don't want to exercise during
        integration testing...
        """
        raise NotImplementedError()

    @event_handler('acmeshopservice', "checkout_complete")
    def dispatch_items(self, event_data):
        """ Dispatch items from stock on successful checkouts.

        This is an expensive process that we don't want to exercise during
        integration testing...
        """
        raise NotImplementedError()


class AddressBook(DependencyProvider):
    """ A database of user details, keyed on user_id.
    """
    def __init__(self):
        self.address_book = {
            'wile_e_coyote': {
                'username': 'wile_e_coyote',
                'fullname': 'Wile E Coyote',
                'address': '12 Long Road, High Cliffs, Utah',
            },
        }

    def get_dependency(self, worker_ctx):
        def get_user_details():
            try:
                user_id = worker_ctx.data['user_id']
            except KeyError:
                raise NotLoggedInError()
            return self.address_book.get(user_id)
        return get_user_details


class InvoiceService(object):

    get_user_details = AddressBook()

    @rpc
    def prepare_invoice(self, amount):
        """ Prepare an invoice for ``amount`` for the current user.
        """
        address = self.get_user_details().get('address')
        fullname = self.get_user_details().get('fullname')
        username = self.get_user_details().get('username')

        msg = "Dear {}. Please pay ${} to ACME Corp.".format(fullname, amount)
        invoice = {
            'message': msg,
            'amount': amount,
            'customer': username,
            'address': address
        }
        return invoice


class PaymentService(object):

    @rpc
    def take_payment(self, invoice):
        """ Take payment from a customer according to ``invoice``.

        This is an expensive process that we don't want to exercise during
        integration testing...
        """
        raise NotImplementedError()

# =============================================================================
# Begin test
# =============================================================================


@pytest.yield_fixture
def runner_factory(rabbit_config):

    all_runners = []

    def make_runner(*service_classes):
        runner = ServiceRunner(rabbit_config)
        for service_cls in service_classes:
            runner.add_service(service_cls)
        all_runners.append(runner)
        return runner

    yield make_runner

    for r in all_runners:
        try:
            r.stop()
        except:
            pass


@pytest.yield_fixture
def rpc_proxy_factory(rabbit_config):
    """ Factory fixture for standalone RPC proxies.

    Proxies are started automatically so they can be used without a ``with``
    statement. All created proxies are stopped at the end of the test, when
    this fixture closes.
    """
    all_proxies = []

    def make_proxy(service_name, **kwargs):
        proxy = ServiceRpcProxy(service_name, rabbit_config, **kwargs)
        all_proxies.append(proxy)
        return proxy.start()

    yield make_proxy

    for proxy in all_proxies:
        proxy.stop()


def test_shop_checkout_integration(runner_factory, rpc_proxy_factory):
    """ Simulate a checkout flow as an integration test.

    Requires instances of AcmeShopService, StockService and InvoiceService
    to be running. Explicitly replaces the rpc proxy to PaymentService so
    that service doesn't need to be hosted.

    Also replaces the event dispatcher dependency on AcmeShopService and
    disables the timer entrypoint on StockService. Limiting the interactions
    of services in this way reduces the scope of the integration test and
    eliminates undesirable side-effects (e.g. processing events unnecessarily).
    """
    context_data = {'user_id': 'wile_e_coyote'}
    shop = rpc_proxy_factory('acmeshopservice', context_data=context_data)

    runner = runner_factory(AcmeShopService, StockService, InvoiceService)

<<<<<<< HEAD
    # replace ``event_dispatcher`` and ``payment_rpc``  dependencies on
    # AcmeShopService with ``MockDependency``s
=======
    # replace ``event_dispatcher`` and ``payment_rpc``  injections on
    # AcmeShopService with Mock injections
>>>>>>> cae5663a
    shop_container = get_container(runner, AcmeShopService)
    fire_event, payment_rpc = replace_dependencies(
        shop_container, "fire_event", "payment_rpc")

    # restrict entrypoints on StockService
    stock_container = get_container(runner, StockService)
    restrict_entrypoints(stock_container, "check_price", "check_stock")

    runner.start()

    # add some items to the basket
    assert shop.add_to_basket("anvil") == "anvil"
    assert shop.add_to_basket("invisible_paint") == "invisible_paint"

    # try to buy something that's out of stock
    with pytest.raises(RemoteError) as exc_info:
        shop.add_to_basket("toothpicks")
    assert exc_info.value.exc_type == "ItemOutOfStockError"

    # provide a mock response from the payment service
    payment_rpc.take_payment.return_value = "Payment complete."

    # checkout
    res = shop.checkout()

    total_amount = 100 + 10
    assert res == total_amount

    # verify integration with mocked out payment service
    payment_rpc.take_payment.assert_called_once_with({
        'customer': "wile_e_coyote",
        'address': "12 Long Road, High Cliffs, Utah",
        'amount': total_amount,
        'message': "Dear Wile E Coyote. Please pay $110 to ACME Corp."
    })

    # verify events fired as expected
    assert fire_event.call_count == 3


if __name__ == "__main__":
    import sys
    pytest.main(sys.argv)<|MERGE_RESOLUTION|>--- conflicted
+++ resolved
@@ -68,13 +68,8 @@
 class AcmeShopService(object):
 
     user_basket = ShoppingBasket()
-<<<<<<< HEAD
     stock_rpc = RpcProxy('stockservice')
     invoice_rpc = RpcProxy('invoiceservice')
-=======
-    stock_service = RpcProxy('stockservice')
-    invoice_service = RpcProxy('invoiceservice')
->>>>>>> cae5663a
     payment_rpc = RpcProxy('paymentservice')
 
     fire_event = EventDispatcher()
@@ -306,13 +301,8 @@
 
     runner = runner_factory(AcmeShopService, StockService, InvoiceService)
 
-<<<<<<< HEAD
     # replace ``event_dispatcher`` and ``payment_rpc``  dependencies on
-    # AcmeShopService with ``MockDependency``s
-=======
-    # replace ``event_dispatcher`` and ``payment_rpc``  injections on
-    # AcmeShopService with Mock injections
->>>>>>> cae5663a
+    # AcmeShopService with ``MockDependencyProvider``\s
     shop_container = get_container(runner, AcmeShopService)
     fire_event, payment_rpc = replace_dependencies(
         shop_container, "fire_event", "payment_rpc")
