from __future__ import absolute_import

from abc import ABCMeta, abstractproperty
from logging import getLogger
import sys
import uuid

import eventlet
from eventlet.event import Event
from eventlet.greenpool import GreenPool
import greenlet

from nameko.dependencies import (
    prepare_dependencies, DependencySet, is_entrypoint_provider,
    is_injection_provider)
from nameko.exceptions import RemoteError
from nameko.logging import log_time

WORKER_CALL_ID_STACK_KEY = 'call_id_stack'

_log = getLogger(__name__)


MAX_WORKERS_KEY = 'max_workers'
PARENT_CALLS_KEY = 'parent_calls_tracked'

DEFAULT_MAX_WORKERS = 10
DEFAULT_PARENT_CALLS_TRACKED = 10

NAMEKO_CONTEXT_KEYS = (
    'language',
    'user_id',
    'auth_token',
    WORKER_CALL_ID_STACK_KEY,
)


def get_service_name(service_cls):
    return getattr(service_cls, "name", service_cls.__name__.lower())


def log_worker_exception(worker_ctx, exc):
    if isinstance(exc, RemoteError):
        exc = "RemoteError"
    _log.debug('error handling worker %s: %s', worker_ctx, exc, exc_info=True,
               extra=worker_ctx.extra_for_logging)


def new_call_id():
    return str(uuid.uuid4())


class WorkerContextBase(object):
    """ Abstract base class for a WorkerContext
    """
    __metaclass__ = ABCMeta

<<<<<<< HEAD
    DEFAULT_PARENT_CALLS_TRACKED = 10

    def __init__(self, container, service, provider, args=None, kwargs=None,
=======
    def __init__(self, container, service, method_name, args=None, kwargs=None,
>>>>>>> eb8d9b6d
                 data=None):
        self.container = container
        self.config = container.config  # TODO: remove?

        self.parent_calls_tracked = self.config.get(
            PARENT_CALLS_KEY, DEFAULT_PARENT_CALLS_TRACKED)

        self.service = service
        self.provider = provider
        self.service_name = self.container.service_name

        self.args = args if args is not None else ()
        self.kwargs = kwargs if kwargs is not None else {}

        self.data = data if data is not None else {}

        self.parent_call_stack, self.unique_id = self._init_call_id()
        self.call_id = '{}.{}.{}'.format(
            self.service_name, self.provider.name, self.unique_id
        )
        n = -self.parent_calls_tracked
        self.call_id_stack = self.parent_call_stack[n:]
        self.call_id_stack.append(self.call_id)
        try:
            self.immediate_parent_call_id = self.parent_call_stack[-1]
        except IndexError:
            self.immediate_parent_call_id = None

    @abstractproperty
    def context_keys(self):
        """ Return a tuple of keys describing data kept on this WorkerContext.
        """

    @property
    def context_data(self):
        """
        Contextual data to pass with each call originating from the active
        worker.

        Comprises items from ``self.data`` where the key is included in
        ``context_keys``, as well as the call stack.
        """
        key_data = {k: v for k, v in self.data.iteritems()
                    if k in self.context_keys}
        key_data[WORKER_CALL_ID_STACK_KEY] = self.call_id_stack
        return key_data

    @property
    def extra_for_logging(self):
        """
        Get a dictionary of extra data to apply to log statements.
        """
        return {}

    @classmethod
    def get_context_data(cls, incoming):
        data = {k: v for k, v in incoming.iteritems()
                if k in cls.context_keys}
        return data

    def __str__(self):
        cls_name = type(self).__name__
        return '<{} {}.{} at 0x{:x}>'.format(
            cls_name, self.service_name, self.provider.name, id(self))

    def _init_call_id(self):
        parent_call_stack = self.data.pop(WORKER_CALL_ID_STACK_KEY, [])
        unique_id = new_call_id()
        return parent_call_stack, unique_id


class WorkerContext(WorkerContextBase):
    """ Default WorkerContext implementation
    """
    context_keys = NAMEKO_CONTEXT_KEYS


class ServiceContainer(object):

    def __init__(self, service_cls, worker_ctx_cls, config):

        self.service_cls = service_cls
        self.worker_ctx_cls = worker_ctx_cls

        self.service_name = get_service_name(service_cls)

        self.config = config
        self.max_workers = config.get(MAX_WORKERS_KEY) or DEFAULT_MAX_WORKERS

        self.dependencies = DependencySet()
        for dep in prepare_dependencies(self):
            self.dependencies.add(dep)

        self.started = False
        self._worker_pool = GreenPool(size=self.max_workers)

        self._active_threads = set()
        self._protected_threads = set()
        self._being_killed = False
        self._died = Event()

    @property
    def entrypoints(self):
        return filter(is_entrypoint_provider, self.dependencies)

    @property
    def injections(self):
        return filter(is_injection_provider, self.dependencies)

    def start(self):
        """ Start a container by starting all the dependency providers.
        """
        _log.debug('starting %s', self)
        self.started = True

        with log_time(_log.debug, 'started %s in %0.3f sec', self):
            self.dependencies.all.prepare()
            self.dependencies.all.start()

    def stop(self):
        """ Stop the container gracefully.

        First all entrypoints are asked to ``stop()``.
        This ensures that no new worker threads are started.

        It is the providers' responsibility to gracefully shut down when
        ``stop()`` is called on them and only return when they have stopped.

        After all entrypoints have stopped the container waits for any
        active workers to complete.

        After all active workers have stopped the container stops all
        injections.

        At this point there should be no more managed threads. In case there
        are any managed threads, they are killed by the container.
        """
        if self._died.ready():
            _log.debug('already stopped %s', self)
            return

        if self._being_killed:
            # this race condition can happen when a container is hosted by a
            # runner and yields during its kill method; if it's unlucky in
            # scheduling the runner will try to stop() it before self._died
            # has a result
            _log.debug('already being killed %s', self)
            try:
                self._died.wait()
            except:
                pass  # don't re-raise if we died with an exception
            return

        _log.debug('stopping %s', self)

        with log_time(_log.debug, 'stopped %s in %0.3f sec', self):
            dependencies = self.dependencies

            # entrypoint deps have to be stopped before injection deps
            # to ensure that running workers can successfully complete
            dependencies.entrypoints.all.stop()

            # there might still be some running workers, which we have to
            # wait for to complete before we can stop injection dependencies
            self._worker_pool.waitall()

            # it should be safe now to stop any injection as there is no
            # active worker which could be using it
            dependencies.injections.all.stop()

            # finally, stop nested dependencies
            dependencies.nested.all.stop()

            # just in case there was a provider not taking care of its workers,
            # or a dependency not taking care of its protected threads
            self._kill_active_threads()
            self._kill_protected_threads()

            self.started = False
            self._died.send(None)

    def kill(self, exc_info=None):
        """ Kill the container in a semi-graceful way.

        All non-protected managed threads are killed first. This includes
        all active workers generated by :meth:`ServiceContainer.spawn_worker`.
        Next, dependencies are killed. Finally, any remaining protected threads
        are killed.

        If ``exc_info`` is provided, the exception will be raised by
        :meth:`~wait``.
        """
        if self._being_killed:
            # this happens if a managed thread exits with an exception
            # while the container is being killed or if multiple errors
            # happen simultaneously
            _log.debug('already killing %s ... waiting for death', self)
            try:
                self._died.wait()
            except:
                pass  # don't re-raise if we died with an exception
            return

        self._being_killed = True

        if self._died.ready():
            _log.debug('already stopped %s', self)
            return

        if exc_info is not None:
            _log.info('killing %s due to %s', self, exc_info[1])
        else:
            _log.info('killing %s', self)

        self.dependencies.entrypoints.all.kill()
        self._kill_active_threads()
        self.dependencies.all.kill()
        self._kill_protected_threads()

        self.started = False
        self._died.send(None, exc_info)

    def wait(self):
        """ Block until the container has been stopped.

        If the container was stopped due to an exception, ``wait()`` will
        raise it.

        Any unhandled exception raised in a managed thread or in the
        life-cycle management code also causes the container to be
        ``kill()``ed, which causes an exception to be raised from ``wait()``.
        """
        return self._died.wait()

    def spawn_worker(self, provider, args, kwargs,
                     context_data=None, handle_result=None):
        """ Spawn a worker thread for running the service method decorated
        with an entrypoint ``provider``.

        ``args`` and ``kwargs`` are used as arguments for the service
        method.

        ``context_data`` is used to initialize a ``WorkerContext``.

        ``handle_result`` is an optional callback which may be passed
        in by the calling entrypoint provider. It is called with the
        result returned or error raised by the service method.
        """
        service = self.service_cls()
        worker_ctx = self.worker_ctx_cls(
            self, service, provider, args, kwargs, data=context_data)

        _log.debug('spawning %s', worker_ctx,
                   extra=worker_ctx.extra_for_logging)
        gt = self._worker_pool.spawn(self._run_worker, worker_ctx,
                                     handle_result)
        self._active_threads.add(gt)
        gt.link(self._handle_thread_exited)
        return worker_ctx

    def spawn_managed_thread(self, run_method, protected=False):
        """ Spawn a managed thread to run ``run_method``.

        Threads can be marked as ``protected``, which means the container will
        not forcibly kill them until after all dependencies have been killed.
        Dependencies that require a managed thread to complete their kill
        procedure should ensure to mark them as ``protected``.

        Any uncaught errors inside ``run_method`` cause the container to be
        killed.

        It is the caller's responsibility to terminate their spawned threads.
        Threads are killed automatically if they are still running after
        all dependencies are stopped during :meth:`ServiceContainer.stop`.

        Entrypoints may only create separate threads using this method,
        to ensure they are life-cycle managed.
        """
        gt = eventlet.spawn(run_method)
        if not protected:
            self._active_threads.add(gt)
        else:
            self._protected_threads.add(gt)
        gt.link(self._handle_thread_exited)
        return gt

    def _run_worker(self, worker_ctx, handle_result):
        _log.debug('setting up %s', worker_ctx,
                   extra=worker_ctx.extra_for_logging)

        if not worker_ctx.parent_call_stack:
            _log.debug('starting call chain',
                       extra=worker_ctx.extra_for_logging)
        _log.debug('call stack for %s: %s',
                   worker_ctx, '->'.join(worker_ctx.call_id_stack),
                   extra=worker_ctx.extra_for_logging)

        with log_time(_log.debug, 'ran worker %s in %0.3fsec', worker_ctx):

            self.dependencies.injections.all.inject(worker_ctx)
            self.dependencies.all.worker_setup(worker_ctx)

            result = exc = None
            try:
                _log.debug('calling handler for %s', worker_ctx,
                           extra=worker_ctx.extra_for_logging)

                method = getattr(worker_ctx.service, worker_ctx.provider.name)

                with log_time(_log.debug, 'ran handler for %s in %0.3fsec',
                              worker_ctx):
                    result = method(*worker_ctx.args, **worker_ctx.kwargs)
            except Exception as e:
                log_worker_exception(worker_ctx, e)
                exc = e

            with log_time(_log.debug, 'tore down worker %s in %0.3fsec',
                          worker_ctx):

                _log.debug('signalling result for %s', worker_ctx,
                           extra=worker_ctx.extra_for_logging)
                self.dependencies.injections.all.worker_result(
                    worker_ctx, result, exc)

                _log.debug('tearing down %s', worker_ctx,
                           extra=worker_ctx.extra_for_logging)
                self.dependencies.all.worker_teardown(worker_ctx)
                self.dependencies.injections.all.release(worker_ctx)

            if handle_result is not None:
                _log.debug('handling result for %s', worker_ctx,
                           extra=worker_ctx.extra_for_logging)

                with log_time(_log.debug, 'handled result for %s in %0.3fsec',
                              worker_ctx):
                    handle_result(worker_ctx, result, exc)

    def _kill_active_threads(self):
        """ Kill all managed threads that were not marked as "protected" when
        they were spawned.

        This set will include all worker threads generated by
        :meth:`ServiceContainer.spawn_worker`.

        See :meth:`ServiceContainer.spawn_managed_thread`
        """
        num_active_threads = len(self._active_threads)

        if num_active_threads:
            _log.warning('killing %s active thread(s)', num_active_threads)
            for gt in list(self._active_threads):
                gt.kill()

    def _kill_protected_threads(self):
        """ Kill any managed threads marked as protected when they were
        spawned.

        See :meth:`ServiceContainer.spawn_managed_thread`
        """
        num_protected_threads = len(self._protected_threads)

        if num_protected_threads:
            _log.warning('killing %s protected thread(s)',
                         num_protected_threads)
            for gt in list(self._protected_threads):
                gt.kill()

    def _handle_thread_exited(self, gt):
        self._active_threads.discard(gt)
        self._protected_threads.discard(gt)

        try:
            gt.wait()

        except greenlet.GreenletExit:
            # we don't care much about threads killed by the container
            # this can happen in stop() and kill() if providers
            # don't properly take care of their threads
            _log.warning('%s thread killed by container', self)

        except Exception:
            _log.error('%s thread exited with error', self, exc_info=True)
            # any error raised inside an active thread is unexpected behavior
            # and probably a bug in the providers or container.
            # to be safe we call self.kill() to kill our dependencies and
            # provide the exception info to be raised in self.wait().
            self.kill(sys.exc_info())

    def __str__(self):
        return '<ServiceContainer [{}] at 0x{:x}>'.format(
            self.service_name, id(self))<|MERGE_RESOLUTION|>--- conflicted
+++ resolved
@@ -55,13 +55,7 @@
     """
     __metaclass__ = ABCMeta
 
-<<<<<<< HEAD
-    DEFAULT_PARENT_CALLS_TRACKED = 10
-
     def __init__(self, container, service, provider, args=None, kwargs=None,
-=======
-    def __init__(self, container, service, method_name, args=None, kwargs=None,
->>>>>>> eb8d9b6d
                  data=None):
         self.container = container
         self.config = container.config  # TODO: remove?
