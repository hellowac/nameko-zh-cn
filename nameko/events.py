"""
Provides a high level interface to the core messaging module.

Events are special messages, which can be emitted by one service
and handled by other listening services.

An event consists of an identifier and some data and is dispatched using an
injection acquired from an instance of :class:`EventDispatcher`.

Events are dispatched asynchronously. It is only guaranteed that the event has
been dispatched, not that it was received or handled by a listener.

To listen to an event, a service must declare a handler using the
:func:`handle_event` entrypoint, providing the target service and an event type
filter.

Example::

    # service A
    def edit_foo(self, id):
        # ...
        self.dispatch('foo_updated', {'id': id})

    # service B

    @handle_event('service_a', 'foo_updated')
    def bar(event_data):
        pass

"""
from __future__ import absolute_import
from logging import getLogger
import uuid

from kombu import Queue

from nameko.standalone.events import get_event_exchange, event_dispatcher
from nameko.messaging import Publisher, Consumer


SERVICE_POOL = "service_pool"
SINGLETON = "singleton"
BROADCAST = "broadcast"

_log = getLogger(__name__)


class EventHandlerConfigurationError(Exception):
    """ Raised when an event handler is misconfigured.
    """


class EventDispatcher(Publisher):
    """ Provides an event dispatcher method via dependency injection.

    Events emitted will be dispatched via the service's events exchange,
    which automatically gets declared by the event dispatcher
    as a topic exchange.
    The name for the exchange will be `{service-name}.events`.

    Events, emitted via the dispatcher, will be serialized and published
    to the events exchange. The event's type attribute is used as the
    routing key, which can be used for filtering on the listener's side.

    The dispatcher will return as soon as the event message has been published.
    There is no guarantee that any service will receive the event, only
    that the event has been successfully dispatched.

    Example::

        class Spammer(object):
            dispatch_spam = EventDispatcher()

            def emit_spam(self):
                evt_data = 'ham and eggs'
                self.dispatch_spam('spam.ham', evt_data)

    """
    def __init__(self, **kwargs):
        self.kwargs = kwargs
        super(EventDispatcher, self).__init__()

    def setup(self):
        self.service_name = self.container.service_name
        self.config = self.container.config
        self.exchange = get_event_exchange(self.service_name)
        super(EventDispatcher, self).setup()

    def get_dependency(self, worker_ctx):
        """ Inject a dispatch method onto the service instance
        """
        headers = self.get_message_headers(worker_ctx)
        kwargs = self.kwargs
        dispatcher = event_dispatcher(self.config, headers=headers, **kwargs)

        def dispatch(event_type, event_data):
            dispatcher(self.service_name, event_type, event_data)
        return dispatch


class EventHandler(Consumer):

    def __init__(self, source_service, event_type, handler_type=SERVICE_POOL,
<<<<<<< HEAD
                 reliable_delivery=None, requeue_on_error=False):
        r"""
        Decorate a method as a handler of ``event_type`` events on the service
        called ``source_service``. ``event_type`` must be either a subclass of
        :class:`~.Event` with a class attribute ``type`` or a string matching
        the
        value of this attribute.
        ``handler_type`` determines the behaviour of the handler:

            - ``events.SERVICE_POOL``:

                Event handlers are pooled by service type and method,
                and one service instance from each pool receives the event. ::

                               .-[queue]- (service X handler-meth-1)
                              /
                    exchange o --[queue]- (service X handler-meth-2)
                              \
                               \          (service Y(instance 1) handler-meth)
                                \       /
                                 [queue]
                                        \
                                          (service Y(instance 2) handler-meth)


            - ``events.SINGLETON``:

                Events are received by only one registered handler, regardless
                of service type. If requeued on error, they may be handled
                by a different service instance. ::

                                           (service X handler-meth)
                                         /
                    exchange o -- [queue]
                                         \
                                           (service Y handler-meth)

            - ``events.BROADCAST``:

                Events will be received by every handler. Events are broadcast
                to every service instance, not just every service type
                - use wisely! ::

                                [queue]- (service X(instance 1) handler-meth)
                              /
                    exchange o - [queue]- (service X(instance 2) handler-meth)
                              \
                                [queue]- (service Y handler-meth)

        # TODO: this is defined by the Consumer actually...
        If `requeue_on_error` is true, handlers will return the event to the
        queue if an error occurs while handling it. Defaults to false.

        If `reliable_delivery` is true, events will be held in the queue
        until there is a handler to consume them. Defaults to true unless
        the ``handler_type`` is ``BROADCAST``.

        Raises an ``EventHandlerConfigurationError`` if the ``handler_type``
        is set to ``BROADCAST`` and ``reliable_delivery`` is set to ``True``.
=======
                 reliable_delivery=True, requeue_on_error=False,
                 sensitive_variables=()):
        r"""
        Decorate a method as a handler of ``event_type`` events on the service
        called ``source_service``.

        :Parameters:
            source_service : str
                Name of the service that dispatches the event
            event_type : str
                Type of the event to handle
            handler_type : str
                Determines the behaviour of the handler in a cluster:

                - ``events.SERVICE_POOL``:

                    Event handlers are pooled by service type and method,
                    and one service instance from each pool receives the
                    event. ::

                                   .-[queue]- (service X handler-meth-1)
                                  /
                        exchange o --[queue]- (service X handler-meth-2)
                                  \
                                   \          (service Y(inst. 1) handler-meth)
                                    \       /
                                     [queue]
                                            \
                                              (service Y(inst. 2) handler-meth)

                - ``events.SINGLETON``:

                    Events are received by only one registered handler,
                    regardless of service type. If requeued on error, they may
                    be handled by a different service instance. ::

                                               (service X handler-meth)
                                             /
                        exchange o -- [queue]
                                             \
                                               (service Y handler-meth)

                - ``events.BROADCAST``:

                    Events will be received by every handler. Events are
                    broadcast to every service instance, not just every service
                    type - use wisely! ::

                                    [queue]- (service X(inst. 1) handler-meth)
                                  /
                        exchange o - [queue]- (service X(inst. 2) handler-meth)
                                  \
                                    [queue]- (service Y handler-meth)

            requeue_on_error : bool  # TODO: defined by Consumer actually..
                If true, handlers will return the event to the queue if an
                error occurs while handling it. Defaults to False.
            reliable_delivery : bool
                Is true, events will be held in the queue until there is a
                handler to consume them. Defaults to True.
            sensitive_variables : string or tuple of strings
                Mark an argument or part of an argument as sensitive. Saved
                on the entrypoint instance as
                ``entrypoint.sensitive_variables`` for later inspection by
                other extensions, for example a logging system.

                :seealso: :func:`nameko.utils.get_redacted_args`

        :Raises:
            :exc:`EventHandlerConfigurationError` if the ``handler_type``
            is set to ``BROADCAST`` and ``reliable_delivery`` is set to
            ``True``.
>>>>>>> 62aa5bb0
        """
        if reliable_delivery and handler_type is BROADCAST:
            raise EventHandlerConfigurationError(
                "Broadcast event handlers cannot be configured with reliable "
                "delivery.")

        if handler_type is BROADCAST:
            reliable_delivery = False
        elif reliable_delivery is None:
            reliable_delivery = True

        self.source_service = source_service
        self.event_type = event_type
        self.handler_type = handler_type
        self.reliable_delivery = reliable_delivery
        self.sensitive_variables = sensitive_variables

        super(EventHandler, self).__init__(
            queue=None, requeue_on_error=requeue_on_error)

    def setup(self):
        _log.debug('starting %s', self)

        # handler_type determines queue name
        service_name = self.container.service_name
        if self.handler_type is SERVICE_POOL:
            queue_name = "evt-{}-{}--{}.{}".format(self.source_service,
                                                   self.event_type,
                                                   service_name,
                                                   self.method_name)
        elif self.handler_type is SINGLETON:
            queue_name = "evt-{}-{}".format(self.source_service,
                                            self.event_type)
        elif self.handler_type is BROADCAST:
            queue_name = "evt-{}-{}--{}.{}-{}".format(self.source_service,
                                                      self.event_type,
                                                      service_name,
                                                      self.method_name,
                                                      uuid.uuid4().hex)

        exchange = get_event_exchange(self.source_service)

        # auto-delete queues if events are not reliably delivered
        auto_delete = not self.reliable_delivery
        self.queue = Queue(
            queue_name, exchange=exchange, routing_key=self.event_type,
            durable=True, auto_delete=auto_delete)

        super(EventHandler, self).setup()

event_handler = EventHandler.decorator<|MERGE_RESOLUTION|>--- conflicted
+++ resolved
@@ -101,73 +101,11 @@
 class EventHandler(Consumer):
 
     def __init__(self, source_service, event_type, handler_type=SERVICE_POOL,
-<<<<<<< HEAD
-                 reliable_delivery=None, requeue_on_error=False):
-        r"""
-        Decorate a method as a handler of ``event_type`` events on the service
-        called ``source_service``. ``event_type`` must be either a subclass of
-        :class:`~.Event` with a class attribute ``type`` or a string matching
-        the
-        value of this attribute.
-        ``handler_type`` determines the behaviour of the handler:
-
-            - ``events.SERVICE_POOL``:
-
-                Event handlers are pooled by service type and method,
-                and one service instance from each pool receives the event. ::
-
-                               .-[queue]- (service X handler-meth-1)
-                              /
-                    exchange o --[queue]- (service X handler-meth-2)
-                              \
-                               \          (service Y(instance 1) handler-meth)
-                                \       /
-                                 [queue]
-                                        \
-                                          (service Y(instance 2) handler-meth)
-
-
-            - ``events.SINGLETON``:
-
-                Events are received by only one registered handler, regardless
-                of service type. If requeued on error, they may be handled
-                by a different service instance. ::
-
-                                           (service X handler-meth)
-                                         /
-                    exchange o -- [queue]
-                                         \
-                                           (service Y handler-meth)
-
-            - ``events.BROADCAST``:
-
-                Events will be received by every handler. Events are broadcast
-                to every service instance, not just every service type
-                - use wisely! ::
-
-                                [queue]- (service X(instance 1) handler-meth)
-                              /
-                    exchange o - [queue]- (service X(instance 2) handler-meth)
-                              \
-                                [queue]- (service Y handler-meth)
-
-        # TODO: this is defined by the Consumer actually...
-        If `requeue_on_error` is true, handlers will return the event to the
-        queue if an error occurs while handling it. Defaults to false.
-
-        If `reliable_delivery` is true, events will be held in the queue
-        until there is a handler to consume them. Defaults to true unless
-        the ``handler_type`` is ``BROADCAST``.
-
-        Raises an ``EventHandlerConfigurationError`` if the ``handler_type``
-        is set to ``BROADCAST`` and ``reliable_delivery`` is set to ``True``.
-=======
-                 reliable_delivery=True, requeue_on_error=False,
+                 reliable_delivery=None, requeue_on_error=False,
                  sensitive_variables=()):
         r"""
         Decorate a method as a handler of ``event_type`` events on the service
         called ``source_service``.
-
         :Parameters:
             source_service : str
                 Name of the service that dispatches the event
@@ -175,13 +113,10 @@
                 Type of the event to handle
             handler_type : str
                 Determines the behaviour of the handler in a cluster:
-
                 - ``events.SERVICE_POOL``:
-
                     Event handlers are pooled by service type and method,
                     and one service instance from each pool receives the
                     event. ::
-
                                    .-[queue]- (service X handler-meth-1)
                                   /
                         exchange o --[queue]- (service X handler-meth-2)
@@ -191,25 +126,19 @@
                                      [queue]
                                             \
                                               (service Y(inst. 2) handler-meth)
-
                 - ``events.SINGLETON``:
-
                     Events are received by only one registered handler,
                     regardless of service type. If requeued on error, they may
                     be handled by a different service instance. ::
-
                                                (service X handler-meth)
                                              /
                         exchange o -- [queue]
                                              \
                                                (service Y handler-meth)
-
                 - ``events.BROADCAST``:
-
                     Events will be received by every handler. Events are
                     broadcast to every service instance, not just every service
                     type - use wisely! ::
-
                                     [queue]- (service X(inst. 1) handler-meth)
                                   /
                         exchange o - [queue]- (service X(inst. 2) handler-meth)
@@ -220,21 +149,20 @@
                 If true, handlers will return the event to the queue if an
                 error occurs while handling it. Defaults to False.
             reliable_delivery : bool
-                Is true, events will be held in the queue until there is a
-                handler to consume them. Defaults to True.
+                If true, events will be held in the queue until there is a
+                handler to consume them. Defaults to True unless the
+                ``handler_type`` is ``BROADCAST``.
             sensitive_variables : string or tuple of strings
                 Mark an argument or part of an argument as sensitive. Saved
                 on the entrypoint instance as
                 ``entrypoint.sensitive_variables`` for later inspection by
                 other extensions, for example a logging system.
-
                 :seealso: :func:`nameko.utils.get_redacted_args`
 
         :Raises:
             :exc:`EventHandlerConfigurationError` if the ``handler_type``
             is set to ``BROADCAST`` and ``reliable_delivery`` is set to
             ``True``.
->>>>>>> 62aa5bb0
         """
         if reliable_delivery and handler_type is BROADCAST:
             raise EventHandlerConfigurationError(
