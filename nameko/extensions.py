from __future__ import absolute_import

import inspect
import types
import weakref
<<<<<<< HEAD
import warnings
=======
from functools import partial
from logging import getLogger
>>>>>>> 0d8239a1

from eventlet.event import Event

from nameko.exceptions import IncorrectSignature


_log = getLogger(__name__)


ENTRYPOINT_EXTENSIONS_ATTR = 'nameko_entrypoints'


class Extension(object):
    """ Note that Extension.__init__ is called during :meth:`bind` as
    well as at instantiation time, so avoid side-effects in this method.
    Use :meth:`setup` instead.

    Furthermore, :meth:`bind` and :func:`iter_extensions` use introspection
    to find any subextensions that an extension may declare. Any descriptors
    on the extension should expect to be called during introspection, which
    happens between `ServiceContainer.__init__` and `ServiceContainer.setup`.

    :attr:`Extension.container` gives access to the
    :class:`~nameko.containers.ServiceContainer` instance to
    which the Extension is bound, otherwise `None`.
    """

    __params = None
    container = None

    def __new__(cls, *args, **kwargs):
        inst = super(Extension, cls).__new__(cls)
        inst.__params = (args, kwargs)
        return inst

    def setup(self):
        """ Called on bound Extensions before the container starts.

        Extensions should do any required initialisation here.
        """

    def start(self):
        """ Called on bound Extensions when the container has successfully
        started.

        This is only called after all other Extensions have successfully
        returned from :meth:`Extension.setup`. If the Extension reacts
        to external events, it should now start acting upon them.
        """

    def stop(self):
        """ Called when the service container begins to shut down.

        Extensions should do any graceful shutdown here.
        """

    def kill(self):
        """ Called to stop this extension without grace.

        Extensions should urgently shut down here. This means
        stopping as soon as possible by omitting cleanup.
        This may be distinct from ``stop()`` for certain dependencies.

        For example, :class:`~messaging.QueueConsumer` tracks messages being
        processed and pending message acks. Its ``kill`` implementation
        discards these and disconnects from rabbit as soon as possible.

        Extensions should not raise during kill, since the container
        is already dying. Instead they should log what is appropriate and
        swallow the exception to allow the container kill to continue.
        """

    def bind(self, container):
        """ Get an instance of this Extension to bind to `container`.
        """

        def clone(prototype):
            if prototype.is_bound():
                raise RuntimeError('Cannot `bind` a bound extension.')

            cls = type(prototype)
            args, kwargs = prototype.__params
            instance = cls(*args, **kwargs)
            # instance.container must be a weakref to avoid a strong reference
            # from value to key in the `shared_extensions` weakkey dict
            # see test_extension_sharing.py: test_weakref
            instance.container = weakref.proxy(container)
            return instance

        instance = clone(self)

        # recurse over sub-extensions
        for name, ext in inspect.getmembers(self, is_extension):
            setattr(instance, name, ext.bind(container))
        return instance

    def is_bound(self):
        return self.container is not None

    def __repr__(self):
        if not self.is_bound():
            return '<{} [unbound] at 0x{:x}>'.format(
                type(self).__name__, id(self))

        return '<{} at 0x{:x}>'.format(
            type(self).__name__, id(self))


class SharedExtension(Extension):

    @property
    def sharing_key(self):
        return type(self)

    def bind(self, container):
        """ Bind implementation that supports sharing.
        """
        # if there's already a matching bound instance, return that
        shared = container.shared_extensions.get(self.sharing_key)
        if shared:
            return shared

        instance = super(SharedExtension, self).bind(container)

        # save the new instance
        container.shared_extensions[self.sharing_key] = instance

        return instance


class DependencyProvider(Extension):

    attr_name = None

    def bind(self, container, attr_name):
        """ Get an instance of this Dependency to bind to `container` with
        `attr_name`.
        """
        instance = super(DependencyProvider, self).bind(container)
        instance.attr_name = attr_name
        self.attr_name = attr_name
        return instance

    def get_dependency(self, worker_ctx):
        """ Called before worker execution. A DependencyProvider should return
        an object to be injected into the worker instance by the container.
        """

    def worker_result(self, worker_ctx, result=None, exc_info=None):
        """ Called with the result of a service worker execution.

        Dependencies that need to process the result should do it here.
        This method is called for all `Dependency` instances on completion
        of any worker.

        Example: a database session dependency may flush the transaction

        :Parameters:
            worker_ctx : WorkerContext
                See ``nameko.containers.ServiceContainer.spawn_worker``
        """

    def worker_setup(self, worker_ctx):
        """ Called before a service worker executes a task.

        Dependencies should do any pre-processing here, raising exceptions
        in the event of failure.

        Example: ...

        :Parameters:
            worker_ctx : WorkerContext
                See ``nameko.containers.ServiceContainer.spawn_worker``
        """

    def worker_teardown(self, worker_ctx):
        """ Called after a service worker has executed a task.

        Dependencies should do any post-processing here, raising
        exceptions in the event of failure.

        Example: a database session dependency may commit the session

        :Parameters:
            worker_ctx : WorkerContext
                See ``nameko.containers.ServiceContainer.spawn_worker``
        """

    def __repr__(self):
        if not self.is_bound():
            return '<{} [unbound] at 0x{:x}>'.format(
                type(self).__name__, id(self))

        service_name = self.container.service_name
        return '<{} [{}.{}] at 0x{:x}>'.format(
            type(self).__name__, service_name, self.attr_name, id(self))


class ProviderCollector(object):
    def __init__(self, *args, **kwargs):
        self._providers = set()
        self._providers_registered = False
        self._last_provider_unregistered = Event()
        super(ProviderCollector, self).__init__(*args, **kwargs)

    def register_provider(self, provider):
        self._providers_registered = True
        _log.debug('registering provider %s for %s', provider, self)
        self._providers.add(provider)

    def unregister_provider(self, provider):
        providers = self._providers
        if provider not in self._providers:
            return

        _log.debug('unregistering provider %s for %s', provider, self)

        providers.remove(provider)
        if len(providers) == 0:
            _log.debug('last provider unregistered for %s', self)
            self._last_provider_unregistered.send()

    def wait_for_providers(self):
        """ Wait for any providers registered with the collector to have
        unregistered.

        Returns immediately if no providers were ever registered.
        """
        if self._providers_registered:
            _log.debug('waiting for providers to unregister %s', self)
            self._last_provider_unregistered.wait()
            _log.debug('all providers unregistered %s', self)

    def stop(self):
        """ Default `:meth:Extension.stop()` implementation for
        subclasses using `ProviderCollector` as a mixin.
        """
        self.wait_for_providers()


def register_entrypoint(fn, entrypoint):
    descriptors = getattr(fn, ENTRYPOINT_EXTENSIONS_ATTR, None)

    if descriptors is None:
        descriptors = set()
        setattr(fn, ENTRYPOINT_EXTENSIONS_ATTR, descriptors)

    descriptors.add(entrypoint)


class Entrypoint(Extension):

    method_name = None

    def __init__(
        self, expected_exceptions=(), sensitive_arguments=(), **kwargs
    ):
        """
        :Parameters:
            expected_exceptions : exception class or tuple of exception classes
                Specify exceptions that may be caused by the caller (e.g. by
                providing bad arguments). Saved on the entrypoint instance as
                ``entrypoint.expected_exceptions`` for later inspection by
                other extensions, for example a monitoring system.
            sensitive_arguments : string or tuple of strings
                Mark an argument or part of an argument as sensitive. Saved on
                the entrypoint instance as ``entrypoint.sensitive_arguments``
                for later inspection by other extensions, for example a
                logging system.

                :seealso: :func:`nameko.utils.get_redacted_args`
        """
        # backwards compat
        sensitive_variables = kwargs.pop('sensitive_variables', ())
        if sensitive_variables:
            sensitive_arguments = sensitive_variables
            warnings.warn(
                "The `sensitive_variables` argument has been renamed to "
                "`sensitive_arguments`. This warning will be removed in "
                "version 2.9.0.", DeprecationWarning)

        self.expected_exceptions = expected_exceptions
        self.sensitive_arguments = sensitive_arguments
        super(Entrypoint, self).__init__(**kwargs)

    def bind(self, container, method_name):
        """ Get an instance of this Entrypoint to bind to `container` with
        `method_name`.
        """
        instance = super(Entrypoint, self).bind(container)
        instance.method_name = method_name
        return instance

    def check_signature(self, args, kwargs):
        service_cls = self.container.service_cls
        fn = getattr(service_cls, self.method_name)
        try:
            service_instance = None  # fn is unbound
            inspect.getcallargs(fn, service_instance, *args, **kwargs)
        except TypeError as exc:
            raise IncorrectSignature(str(exc))

    @classmethod
    def decorator(cls, *args, **kwargs):

        def registering_decorator(fn, args, kwargs):
            instance = cls(*args, **kwargs)
            register_entrypoint(fn, instance)
            return fn

        if len(args) == 1 and isinstance(args[0], types.FunctionType):
            # usage without arguments to the decorator:
            # @foobar
            # def spam():
            #     pass
            return registering_decorator(args[0], args=(), kwargs={})
        else:
            # usage with arguments to the decorator:
            # @foobar('shrub', ...)
            # def spam():
            #     pass
            return partial(registering_decorator, args=args, kwargs=kwargs)

    def __repr__(self):
        if not self.is_bound():
            return '<{} [unbound] at 0x{:x}>'.format(
                type(self).__name__, id(self))

        service_name = self.container.service_name
        return '<{} [{}.{}] at 0x{:x}>'.format(
            type(self).__name__, service_name, self.method_name, id(self))


def is_extension(obj):
    return isinstance(obj, Extension)


def is_dependency(obj):
    return isinstance(obj, DependencyProvider)


def is_entrypoint(obj):
    return isinstance(obj, Entrypoint)


def iter_extensions(extension):
    """ Depth-first iterator over sub-extensions on `extension`.
    """
    for _, ext in inspect.getmembers(extension, is_extension):
        for item in iter_extensions(ext):
            yield item
        yield ext<|MERGE_RESOLUTION|>--- conflicted
+++ resolved
@@ -2,13 +2,10 @@
 
 import inspect
 import types
+import warnings
 import weakref
-<<<<<<< HEAD
-import warnings
-=======
 from functools import partial
 from logging import getLogger
->>>>>>> 0d8239a1
 
 from eventlet.event import Event
 
