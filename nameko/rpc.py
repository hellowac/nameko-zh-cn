--- conflicted
+++ resolved
@@ -9,11 +9,7 @@
 from kombu.common import itermessages, maybe_declare
 
 from nameko.exceptions import MethodNotFound, RemoteErrorWrapper
-<<<<<<< HEAD
 from nameko.messaging import get_queue_consumer, AMQP_URI_CONFIG_KEY
-=======
-from nameko.messaging import get_queue_consumer
->>>>>>> 2933d026
 from nameko.dependencies import (
     dependency_decorator, AttributeDependency, DecoratorDependency)
 
@@ -25,48 +21,29 @@
 def rpc():
     return RpcProvider()
 
-<<<<<<< HEAD
-RPC_EXCHANGE = Exchange('nameko-rpc', durable=True, type="topic")
+RPC_EXCHANGE_CONFIG_KEY = 'rpc_exchange'
 RPC_QUEUE_TEMPLATE = 'rpc-{}'
 RPC_REPLY_QUEUE_TEMPLATE = 'rpc.reply-{}-{}'
-=======
-RPC_EXCHANGE_CONFIG_KEY = 'rpc_exchange'
-RPC_QUEUE_TEMPLATE = 'rpc-{}'
->>>>>>> 2933d026
 
 rpc_consumers = WeakKeyDictionary()
 
-<<<<<<< HEAD
 
 def get_rpc_consumer(srv_ctx, consumer_cls):
     """ Get or create an RpcConsumer instance for the given ``srv_ctx``
     """
     if srv_ctx not in rpc_consumers:
         rpc_consumer = consumer_cls(srv_ctx)
-=======
-rpc_consumers = WeakKeyDictionary()
-
-
-def get_rpc_consumer(srv_ctx):
-    """ Get or create an RpcConsumer instance for the given ``srv_ctx``
-    """
-    if srv_ctx not in rpc_consumers:
-        rpc_consumer = RpcConsumer(srv_ctx)
->>>>>>> 2933d026
         rpc_consumers[srv_ctx] = rpc_consumer
 
     return rpc_consumers[srv_ctx]
 
 
-<<<<<<< HEAD
-=======
 def get_rpc_exchange(srv_ctx):
     exchange_name = srv_ctx.config.get(RPC_EXCHANGE_CONFIG_KEY, 'nameko-rpc')
     exchange = Exchange(exchange_name, durable=True, type="topic")
     return exchange
 
 
->>>>>>> 2933d026
 class RpcConsumer(object):
 
     def __init__(self, srv_ctx):
@@ -77,19 +54,6 @@
     def prepare_queue(self):
         if self._queue is None:
 
-<<<<<<< HEAD
-            service_name = self._srv_ctx.name
-            queue_name = RPC_QUEUE_TEMPLATE.format(service_name)
-            routing_key = '{}.*'.format(service_name)
-
-            self._queue = Queue(
-                queue_name,
-                exchange=RPC_EXCHANGE,
-                routing_key=routing_key,
-                durable=True)
-
-            srv_ctx = self._srv_ctx
-=======
             srv_ctx = self._srv_ctx
             service_name = srv_ctx.name
             queue_name = RPC_QUEUE_TEMPLATE.format(service_name)
@@ -102,7 +66,6 @@
                 routing_key=routing_key,
                 durable=True)
 
->>>>>>> 2933d026
             qc = get_queue_consumer(srv_ctx)
             qc.add_consumer(self._queue, self.handle_message)
 
@@ -128,24 +91,6 @@
             pass  # not registered
 
     def get_provider_for_method(self, routing_key):
-<<<<<<< HEAD
-        return self._providers.get(routing_key)
-
-    def handle_message(self, body, message):
-        routing_key = message.delivery_info['routing_key']
-        provider = self.get_provider_for_method(routing_key)
-
-        srv_ctx = self._srv_ctx
-        if provider:
-            provider.handle_message(srv_ctx, body, message)
-        else:
-            method_name = routing_key.split(".")[-1]
-            exc = MethodNotFound(method_name)
-            self.handle_result(message, srv_ctx, None, exc)
-
-    def handle_result(self, message, srv_ctx, result, exc):
-
-=======
         try:
             return self._providers[routing_key]
         except KeyError:
@@ -162,7 +107,6 @@
             self.handle_result(message, srv_ctx, None, exc)
 
     def handle_result(self, message, srv_ctx, result, exc):
->>>>>>> 2933d026
         error = None
         if exc is not None:
             error = RemoteErrorWrapper(exc)
@@ -175,7 +119,6 @@
 
 
 class RpcProvider(DecoratorDependency):
-<<<<<<< HEAD
     _consumer_cls = RpcConsumer
 
     def get_consumer(self, srv_ctx):
@@ -183,29 +126,16 @@
 
     def start(self, srv_ctx):
         rpc_consumer = self.get_consumer(srv_ctx)
-=======
-
-    def start(self, srv_ctx):
-        rpc_consumer = get_rpc_consumer(srv_ctx)
->>>>>>> 2933d026
         rpc_consumer.register_provider(self)
         rpc_consumer.prepare_queue()
 
     def on_container_started(self, srv_ctx):
-<<<<<<< HEAD
         rpc_consumer = self.get_consumer(srv_ctx)
         rpc_consumer.register_provider(self)
         rpc_consumer.start()
 
     def stop(self, srv_ctx):
         rpc_consumer = self.get_consumer(srv_ctx)
-=======
-        rpc_consumer = get_rpc_consumer(srv_ctx)
-        rpc_consumer.start()
-
-    def stop(self, srv_ctx):
-        rpc_consumer = get_rpc_consumer(srv_ctx)
->>>>>>> 2933d026
         rpc_consumer.unregister_provider(self)
         rpc_consumer.stop()
 
@@ -219,23 +149,11 @@
 
     def handle_result(self, message, worker_ctx, result, exc):
         srv_ctx = worker_ctx.srv_ctx
-<<<<<<< HEAD
-        rpc_consumer = self.get_consumer(srv_ctx)
-=======
-        rpc_consumer = get_rpc_consumer(srv_ctx)
->>>>>>> 2933d026
+        rpc_consumer = self.get_consumer(srv_ctx)
         rpc_consumer.handle_result(message, srv_ctx, result, exc)
 
 
 class Responder(object):
-<<<<<<< HEAD
-    def __init__(self, message):
-        self.message = message
-
-    def send_response(self, srv_ctx, result, error_wrapper):
-
-        conn = Connection(srv_ctx.config[AMQP_URI_CONFIG_KEY])
-=======
     def __init__(self, message, retry=True, retry_policy=None):
         self._connection = None
         self.message = message
@@ -245,10 +163,9 @@
         self.retry_policy = retry_policy
 
     def connection_factory(self, srv_ctx):
-        return Connection(srv_ctx.config['amqp_uri'])
+        return Connection(srv_ctx.config[AMQP_URI_CONFIG_KEY])
 
     def send_response(self, srv_ctx, result, error_wrapper):
->>>>>>> 2933d026
 
         # TODO: if we use error codes outside the payload we would only
         # need to serialize the actual value
@@ -257,32 +174,19 @@
         if error_wrapper is not None:
             error = error_wrapper.serialize()
 
-<<<<<<< HEAD
-        msg = {'result': result, 'error': error}
-=======
         with self.connection_factory(srv_ctx) as conn:
 
             with producers[conn].acquire(block=True) as producer:
 
                 reply_to = self.message.properties['reply_to']
                 correlation_id = self.message.properties.get('correlation_id')
->>>>>>> 2933d026
 
                 msg = {'result': result, 'error': error}
 
-<<<<<<< HEAD
-            reply_to = self.message.properties['reply_to']
-            correlation_id = self.message.properties.get('correlation_id')
-
-            # all queues are bound to the anonymous direct exchange
-            producer.publish(msg, routing_key=reply_to,
-                             correlation_id=correlation_id)
-=======
                 # all queues are bound to the anonymous direct exchange
                 producer.publish(
                     msg, retry=self.retry, retry_policy=self.retry_policy,
                     routing_key=reply_to, correlation_id=correlation_id)
->>>>>>> 2933d026
 
 
 class Service(AttributeDependency):
