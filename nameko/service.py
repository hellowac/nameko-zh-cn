from __future__ import absolute_import

from abc import ABCMeta, abstractproperty
from logging import getLogger

import eventlet
from eventlet.event import Event
from eventlet.greenpool import GreenPool
import greenlet

from nameko.dependencies import get_dependencies, DependencySet
from nameko.exceptions import RemoteError
from nameko.logging import log_time
from nameko.utils import SpawningProxy

_log = getLogger(__name__)


MAX_WOKERS_KEY = 'max_workers'
KILL_TIMEOUT = 3  # seconds

NAMEKO_DATA_KEYS = (
    'language',
    'user_id',
    'auth_token',
)


def get_service_name(service_cls):
    return getattr(service_cls, "name", service_cls.__name__.lower())


def log_worker_exception(worker_ctx, exc):
    if isinstance(exc, RemoteError):
        exc = "RemoteError"
    _log.error('error handling worker %s: %s', worker_ctx, exc, exc_info=True)


class WorkerContextBase(object):
    """ Abstract base class for a WorkerContext
    """
    __metaclass__ = ABCMeta

    def __init__(self, container, service, method_name, args=None, kwargs=None,
                 data=None):
        self.container = container
        self.config = container.config  # TODO: remove?
        self.service = service
        self.method_name = method_name
        self.args = args if args is not None else ()
        self.kwargs = kwargs if kwargs is not None else {}
        self.data = data if data is not None else {}

    @abstractproperty
    def data_keys(self):
        """ Return a tuple of keys describing data kept on this WorkerContext.
        """

    def __str__(self):
        cls_name = type(self).__name__
        service_name = self.container.service_name
        return '<{} {}.{} at 0x{:x}>'.format(
            cls_name, service_name, self.method_name, id(self))


class WorkerContext(WorkerContextBase):
    """ Default WorkerContext implementation
    """
    data_keys = NAMEKO_DATA_KEYS


class ManagedThreadContainer(object):
    def __init__(self):
        self._active_threads = set()
        self._died = Event()

    def stop(self):
        """ Stop the container gracefully.

        `_handle_container_stop` is called to give sub-classes an opportunity
        to clean up dependencies.

        At this point there should be no more active threads. In case there
        are any active threads, they are killed by the container.
        """
        if self._died.ready():
            _log.debug('already stopped %s', self)
            return

        _log.debug('stopping %s', self)

        with log_time(_log.debug, 'stopped %s in %0.3f sec', self):
            self._handle_container_stop()

            # just in case there was a provider not taking care of it's worker
            self._kill_active_threads()

            self._died.send(None)

    def _handle_container_stop(self):
        """
        Called when a container is stopped, this is an opportunity to
        gracefully stop any dependencies a subclass may accrue.
        """
        return

    def kill(self, exc):
        """ Kill the container in a semi-graceful way.

        `_handle_container_kill` is called to give sub-classes an opportunity
        to clean up dependencies. Once complete, any remaining active threads
        are killed.

        The container dies with the given ``exc``.
        """
        if self._died.ready():
            _log.debug('already stopped %s', self)
            return

        _log.info('killing %s due to "%s"', self, exc)

        self._handle_container_kill(exc)

        self._kill_active_threads()
        self._died.send_exception(exc)

    def _handle_container_kill(self, exc):
        """
        Called when a container is killed, this is an opportunity to kill any
        dependencies a subclass may accrue
        """
        return

    def _kill_active_threads(self):
        num_active_threads = len(self._active_threads)

        if num_active_threads:
            _log.warning('killing (%s) active threads', num_active_threads)
            for gt in list(self._active_threads):
                gt.kill()

    def wait(self):
        """ Block until the container has been stopped.

        If the container was stopped using ``kill(exc)``,
        ``wait()`` raises ``exc``.
        Any unhandled exception raised in a managed thread or in the
        life-cycle management code also causes the container to be
        ``kill()``ed, which causes an exception to be raised from ``wait()``.
        """
        return self._died.wait()

    def spawn_managed_thread(self, run_method):
        """ Spawn a lifecycle-managed thread, which calls the ``run_method``
        once it has been started.

        Any errors raised inside the ``run_method`` cause the container to be
        killed.

        It is the entrypoint provider's responsibility to react to ``stop()``
        calls and terminate it's spawned threads.

        Threads are killed automatically by the container if they are
        still running after all their providers have been stopped.

        Entrypoints may only create separate threads using this method,
        to ensure they are life-cycle managed.
        """
        gt = eventlet.spawn(run_method)
        self._active_threads.add(gt)
        gt.link(self._handle_thread_exited)
        return gt

    def _handle_thread_exited(self, gt):
        self._active_threads.remove(gt)

        try:
            gt.wait()

        except greenlet.GreenletExit:
            # we don't care much about threads killed by the container
            # this can happen in stop() and kill() if providers
            # don't properly take care of their threads
            _log.warning('%s thread killed by container', self)

        except Exception as exc:
            _log.error('%s thread exited with error', self,
                       exc_info=True)
            # any error raised inside an active thread is unexpected behavior
            # and probably a bug in the providers or container
            # to be safe we kill the container
            self.kill(exc)


class ServiceContainer(ManagedThreadContainer):

    def __init__(self, service_cls, worker_ctx_cls, config):
        super(ServiceContainer, self).__init__()
        self.service_cls = service_cls
        self.worker_ctx_cls = worker_ctx_cls

        self.service_name = get_service_name(service_cls)

        self.config = config
        self.max_workers = config.get(MAX_WOKERS_KEY, 10) or 10

        self.dependencies = DependencySet()
        for dep in get_dependencies(self):
            self.dependencies.add(dep)

        self._worker_pool = GreenPool(size=self.max_workers)
<<<<<<< HEAD
=======
        self._active_threads = set()
        self._being_killed = False
        self._died = Event()
>>>>>>> f1f478aa

    def start(self):
        """ Start a container by starting all the dependency providers.
        """
        _log.debug('starting %s', self)

        with log_time(_log.debug, 'started %s in %0.3f sec', self):
            self.dependencies.all.prepare()
            self.dependencies.all.start()

    def _handle_container_stop(self):
        """ Stop the container gracefully.

        First all entrypoints are asked to ``stop()``.
        This ensures that no new worker threads are started.

        It is the providers' responsiblity to gracefully shut down when
        ``stop()`` is called on them and only return when they have stopped.

        After all entrypoints have stopped the container waits for any
        active workers to complete.

        After all active workers have stopped the container stops all
        injections.
        """
        dependencies = self.dependencies

        # entrypoint deps have to be stopped before injection deps
        # to ensure that running workers can successfully complete
        dependencies.entrypoints.all.stop()

        # there might still be some running workers, which we have to
        # wait for to complete before we can stop injection dependencies
        self._worker_pool.waitall()

        # it should be safe now to stop any injection as ther is no
        # active worker which could be using it
        dependencies.injections.all.stop()

        # finally, stop nested dependencies
        dependencies.nested.all.stop()

    def _handle_container_kill(self, exc):
        """ Kill the container in a semi-graceful way.

        First all dependencies have a chance to kill themselves
        within a given time limit (``KILL_TIMEOUT``).

        To do so they must implement a ``kill(exc)`` method and take care
        of shutting down any resources when that method is called on them.
        """
<<<<<<< HEAD
=======
        if self._being_killed:
            # this happens if a managed thread exits with an exception
            # while the container is being killed or another caller
            # behaves in a similar manner
            _log.debug('already killing %s ... waiting for death', self)
            self._died.wait()

        self._being_killed = True

        if self._died.ready():
            _log.debug('already stopped %s', self)
            return

        _log.info('killing %s due to: %s', self, exc)

        self._kill_dependencies(exc)
        self._kill_active_threads()

        self._died.send_exception(exc)

    def _kill_dependencies(self, exc):
>>>>>>> f1f478aa
        try:
            with eventlet.Timeout(KILL_TIMEOUT):
                self.dependencies.all.kill(exc)
        except eventlet.Timeout:
            _log.warning('timeout waiting for dependencies.kill %s', self)

<<<<<<< HEAD
=======
    def _kill_active_threads(self):
        num_active_threads = len(self._active_threads)

        if num_active_threads:
            _log.warning('killing (%s) active threads', num_active_threads)
            for gt in list(self._active_threads):
                gt.kill()

>>>>>>> f1f478aa
    def spawn_worker(self, provider, args, kwargs,
                     context_data=None, handle_result=None):
        """ Spawn a worker thread for running the service method decorated
        with an entrypoint ``provider``.

        ``args`` and ``kwargs`` are used as arguments for the service
        method.

        ``context_data`` is used to initialize a ``WorkerContext``.

        ``handle_result`` is an optional callback which may be passed
        in by the calling entrypoint provider. It is called with the
        result returned or error raised by the service method.
        """

        service = self.service_cls()
        worker_ctx = self.worker_ctx_cls(
            self, service, provider.name, args, kwargs, data=context_data)

        _log.debug('spawning %s', worker_ctx)
        gt = self._worker_pool.spawn(self._run_worker, worker_ctx,
                                     handle_result)
        self._active_threads.add(gt)
        gt.link(self._handle_thread_exited)
        return worker_ctx

    def _run_worker(self, worker_ctx, handle_result):
        _log.debug('setting up %s', worker_ctx)

        with log_time(_log.debug, 'ran worker %s in %0.3fsec', worker_ctx):

            self.dependencies.injections.all.inject(worker_ctx)
            self.dependencies.all.worker_setup(worker_ctx)

            result = exc = None
            try:
                _log.debug('calling handler for %s', worker_ctx)

                method = getattr(worker_ctx.service, worker_ctx.method_name)

                with log_time(_log.debug, 'ran handler for %s in %0.3fsec',
                              worker_ctx):
                    result = method(*worker_ctx.args, **worker_ctx.kwargs)
            except Exception as e:
                log_worker_exception(worker_ctx, e)
                exc = e

            if handle_result is not None:
                _log.debug('handling result for %s', worker_ctx)

                with log_time(_log.debug, 'handled result for %s in %0.3fsec',
                              worker_ctx):
                    handle_result(worker_ctx, result, exc)

            with log_time(_log.debug, 'tore down worker %s in %0.3fsec',
                          worker_ctx):

                _log.debug('signalling result for %s', worker_ctx)
                self.dependencies.injections.all.worker_result(
                    worker_ctx, result, exc)

                _log.debug('tearing down %s', worker_ctx)
                self.dependencies.all.worker_teardown(worker_ctx)
                self.dependencies.injections.all.release(worker_ctx)

    def __str__(self):
        return '<ServiceContainer [{}] at 0x{:x}>'.format(
            self.service_name, id(self))


class ServiceRunner(object):
    """ Allows the user to serve a number of services concurrently.
    The caller can register a number of service classes with a name and
    then use the start method to serve them and the stop and kill methods
    to stop them. The wait method will block until all services have stopped.

    Example:

        runner = ServiceRunner(config)
        runner.add_service('foobar', Foobar)
        runner.add_service('spam', Spam)

        add_sig_term_handler(runner.kill)

        runner.start()

        runner.wait()
    """
    def __init__(self, config, container_cls=ServiceContainer):
        self.service_map = {}
        self.containers = []
        self.config = config
        self.container_cls = container_cls

    def add_service(self, cls, worker_ctx_cls=WorkerContext):
        """ Add a service class to the runner.
        There can only be one service class for a given service name.
        Service classes must be registered before calling start()
        """
        service_name = get_service_name(cls)
        self.service_map[service_name] = (cls, worker_ctx_cls)

    def start(self):
        """ Start all the registered services.

        A new container is created for each service using the container
        class provided in the __init__ method.

        All containers are started concurently and the method will block
        until all have completed their startup routine.
        """
        config = self.config
        service_map = self.service_map
        _log.info('starting services: %s', service_map.keys())

        for _, (service_cls, worker_ctx_cls) in service_map.items():
            container = self.container_cls(service_cls, worker_ctx_cls, config)
            self.containers.append(container)

        SpawningProxy(self.containers).start()

        _log.info('services started: %s', service_map.keys())

    def stop(self):
        """ Stop all running containers concurrently.
        The method blocks until all containers have stopped.
        """
        service_map = self.service_map
        _log.info('stopping services: %s', service_map.keys())

        SpawningProxy(self.containers).stop()

        _log.info('services stopped: %s', service_map.keys())

    def kill(self, exc):
        """ Kill all running containers concurrently.
        The method will block until all containers have stopped.
        """

        service_map = self.service_map
        _log.info('killing services: %s', service_map.keys())

        SpawningProxy(self.containers).kill(exc)

        _log.info('services killed: %s ', service_map.keys())

    def wait(self):
        """ Wait for all running containers to stop.
        """
        SpawningProxy(self.containers).wait()<|MERGE_RESOLUTION|>--- conflicted
+++ resolved
@@ -72,6 +72,7 @@
 class ManagedThreadContainer(object):
     def __init__(self):
         self._active_threads = set()
+        self._being_killed = False
         self._died = Event()
 
     def stop(self):
@@ -113,6 +114,15 @@
 
         The container dies with the given ``exc``.
         """
+        if self._being_killed:
+            # this happens if a managed thread exits with an exception
+            # while the container is being killed or another caller
+            # behaves in a similar manner
+            _log.debug('already killing %s ... waiting for death', self)
+            self._died.wait()
+
+        self._being_killed = True
+
         if self._died.ready():
             _log.debug('already stopped %s', self)
             return
@@ -209,12 +219,6 @@
             self.dependencies.add(dep)
 
         self._worker_pool = GreenPool(size=self.max_workers)
-<<<<<<< HEAD
-=======
-        self._active_threads = set()
-        self._being_killed = False
-        self._died = Event()
->>>>>>> f1f478aa
 
     def start(self):
         """ Start a container by starting all the dependency providers.
@@ -266,47 +270,15 @@
         To do so they must implement a ``kill(exc)`` method and take care
         of shutting down any resources when that method is called on them.
         """
-<<<<<<< HEAD
-=======
-        if self._being_killed:
-            # this happens if a managed thread exits with an exception
-            # while the container is being killed or another caller
-            # behaves in a similar manner
-            _log.debug('already killing %s ... waiting for death', self)
-            self._died.wait()
-
-        self._being_killed = True
-
-        if self._died.ready():
-            _log.debug('already stopped %s', self)
-            return
-
-        _log.info('killing %s due to: %s', self, exc)
-
         self._kill_dependencies(exc)
-        self._kill_active_threads()
-
-        self._died.send_exception(exc)
 
     def _kill_dependencies(self, exc):
->>>>>>> f1f478aa
         try:
             with eventlet.Timeout(KILL_TIMEOUT):
                 self.dependencies.all.kill(exc)
         except eventlet.Timeout:
             _log.warning('timeout waiting for dependencies.kill %s', self)
 
-<<<<<<< HEAD
-=======
-    def _kill_active_threads(self):
-        num_active_threads = len(self._active_threads)
-
-        if num_active_threads:
-            _log.warning('killing (%s) active threads', num_active_threads)
-            for gt in list(self._active_threads):
-                gt.kill()
-
->>>>>>> f1f478aa
     def spawn_worker(self, provider, args, kwargs,
                      context_data=None, handle_result=None):
         """ Spawn a worker thread for running the service method decorated
