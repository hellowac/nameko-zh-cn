"""
Utilities for testing nameko services.
"""

from collections import OrderedDict
from contextlib import contextmanager
import inspect

import eventlet
from eventlet import event
from eventlet.semaphore import Semaphore
from mock import MagicMock

<<<<<<< HEAD
from nameko.extensions import Dependency, Entrypoint
=======
from nameko.extensions import DependencyProvider, Entrypoint
>>>>>>> 2a613a5b
from nameko.exceptions import ExtensionNotFound
from nameko.testing.utils import get_extension, wait_for_worker_idle


@contextmanager
def entrypoint_hook(container, method_name, context_data=None):
    """ Yield a function providing an entrypoint into a hosted service.

    The yielded function may be called as if it were the bare method defined
    in the service class. Intended to be used as an integration testing
    utility.

    **Usage**

    To verify that ServiceX and ServiceY are compatible, make an integration
    test that checks their interaction:

    .. literalinclude:: examples/testing/integration_test.py

    """
    entrypoint = get_extension(container, Entrypoint, method_name=method_name)
    if entrypoint is None:
        raise ExtensionNotFound(
            "No entrypoint for '{}' found on container {}.".format(
                method_name, container))

    def hook(*args, **kwargs):
        result = event.Event()

        def handle_result(worker_ctx, res=None, exc_info=None):
            result.send(res, exc_info)
            return res, exc_info

        container.spawn_worker(entrypoint, args, kwargs,
                               context_data=context_data,
                               handle_result=handle_result)

        # If the container errors (e.g. due to a bad entrypoint), handle_result
        # is never called and we hang. To mitigate, we spawn a greenlet waiting
        # for the container, and if that throws we send the exception back
        # as our result
        def catch_container_errors(gt):
            try:
                gt.wait()
            except Exception as exc:
                result.send_exception(exc)

        gt = eventlet.spawn(container.wait)
        gt.link(catch_container_errors)

        return result.wait()

    yield hook


<<<<<<< HEAD
class EntrypointWaiter(Dependency):
=======
class EntrypointWaiter(DependencyProvider):
>>>>>>> 2a613a5b
    """Helper for `entrypoint_waiter`

    DependencyProvider to be manually (and temporarily) added to an existing
    container. Takes an entrypoint name, and exposes a `wait` method, which
    will return once the entrypoint has fired.
    """

    def __init__(self, entrypoint):
        self.attr_name = '_entrypoint_waiter_{}'.format(entrypoint)
        self.entrypoint = entrypoint
        self.done = Semaphore(value=0)

    def worker_teardown(self, worker_ctx):
        entrypoint = worker_ctx.entrypoint
        if entrypoint.method_name == self.entrypoint:
            self.done.release()

    def wait(self):
        self.done.acquire()


@contextmanager
def entrypoint_waiter(container, entrypoint, timeout=30):
    """Helper to wait for entrypoints to fire (and complete)

    Usage::

        container = ServiceContainer(ExampleService, config)
        with entrypoint_waiter(container, 'example_handler'):
            ...  # e.g. rpc call that will result in handler being called
    """

    waiter = EntrypointWaiter(entrypoint)
    if not get_extension(container, Entrypoint, method_name=entrypoint):
        raise RuntimeError("{} has no entrypoint `{}`".format(
            container.service_name, entrypoint))
    if get_extension(container, EntrypointWaiter, entrypoint=entrypoint):
        raise RuntimeError("Waiter already registered for {}".format(
            entrypoint))

    # can't mess with dependencies while container is running
    wait_for_worker_idle(container)
    container.dependencies.add(waiter)

    try:
        yield
        with eventlet.Timeout(timeout):
            waiter.wait()
    finally:
        wait_for_worker_idle(container)
        container.dependencies.remove(waiter)


def worker_factory(service_cls, **dependencies):
    """ Return an instance of ``service_cls`` with its injected dependencies
    replaced with :class:`~mock.MagicMock` objects, or as given in
    ``dependencies``.

    **Usage**

    The following example service proxies calls to a "math" service via
    and ``RpcProxy`` dependency::

        from nameko.rpc import RpcProxy, rpc

        class ConversionService(object):
            math = RpcProxy("math_service")

            @rpc
            def inches_to_cm(self, inches):
                return self.math.multiply(inches, 2.54)

            @rpc
            def cm_to_inches(self, cms):
                return self.math.divide(cms, 2.54)

    Use the ``worker_factory`` to create an instance of
    ``ConversionService`` with its dependencies replaced by MagicMock objects::

        service = worker_factory(ConversionService)

    Nameko's entrypoints do not modify the service methods, so they can be
    called directly on an unhosted instance. The injection Mocks can be used
    as any other Mock object, so a complete unit test for Service may look
    like this::

        # create worker instance
        service = worker_factory(Service)

        # replace "math" service
        service.math.multiply.side_effect = lambda x, y: x * y
        service.math.divide.side_effect = lambda x, y: x / y

        # test inches_to_cm business logic
        assert service.inches_to_cm(300) == 762
        service.math.multiply.assert_called_once_with(300, 2.54)

        # test cms_to_inches business logic
        assert service.cms_to_inches(762) == 300
        service.math.divide.assert_called_once_with(762, 2.54)

    *Providing Dependencies*

    The ``**dependencies`` kwargs to ``worker_factory`` can be used to provide
    a replacement dependency instead of a mock. For example, to unit test a
    service against a real database:

    .. literalinclude::
        ../examples/testing/unit_test_alternative_dependency.py

<<<<<<< HEAD
    If a given injection does not exist on ``service_cls``, a
=======
    If a named dependency provider does not exist on ``service_cls``, a
>>>>>>> 2a613a5b
    ``ExtensionNotFound`` exception is raised.

    """
    service = service_cls()
    for name, attr in inspect.getmembers(service_cls):
<<<<<<< HEAD
        if isinstance(attr, Dependency):
            try:
                injection = injections.pop(name)
            except KeyError:
                injection = MagicMock()
            setattr(service, name, injection)

    if injections:
        raise ExtensionNotFound("Injection(s) '{}' not found on {}.".format(
            injections.keys(), service_cls))
=======
        if isinstance(attr, DependencyProvider):
            try:
                dependency = dependencies.pop(name)
            except KeyError:
                dependency = MagicMock()
            setattr(service, name, dependency)

    if dependencies:
        raise ExtensionNotFound(
            "DependencyProvider(s) '{}' not found on {}.".format(
                dependencies.keys(), service_cls))
>>>>>>> 2a613a5b

    return service


<<<<<<< HEAD
class MockInjection(Dependency):
    def __init__(self, name):
        self.attr_name = name
        self.injection = MagicMock()
=======
class MockDependencyProvider(DependencyProvider):
    def __init__(self, attr_name):
        self.attr_name = attr_name
        self.dependency = MagicMock()
>>>>>>> 2a613a5b

    def get_dependency(self, worker_ctx):
        return self.dependency


def replace_dependencies(container, *dependencies):
    """ Replace the dependency providers on ``container`` with
    :class:`MockDependencyProvider` objects if they are named in
    ``dependencies``.

    Return the :attr:`MockDependencyProvider.dependency` of the replacements,
    so that calls to the replaced dependencies can be inspected. Return a
    single object if only one dependency was replaced, and a generator
    yielding the replacements in the same order as ``names`` otherwise.

    Replacements are made on the container instance and have no effect on the
    service class. New container instances are therefore unaffected by
    replacements on previous instances.

    **Usage**

    ::

        from nameko.rpc import RpcProxy, rpc
        from nameko.standalone.rpc import RpcProxy as StandaloneRpcProxy

        class ConversionService(object):
            math = RpcProxy("math_service")

            @rpc
            def inches_to_cm(self, inches):
                return self.math.multiply(inches, 2.54)

            @rpc
            def cm_to_inches(self, cms):
                return self.math.divide(cms, 2.54)

        container = ServiceContainer(ConversionService, config)
        maths_rpc = replace_dependencies(container, "maths_rpc")

        container.start()

        with StandaloneRpcProxy('conversionservice', config) as proxy:
            proxy.cm_to_inches(100)

        # assert that the dependency was called as expected
        maths_rpc.divide.assert_called_once_with(100, 2.54)

    """
    if container.started:
        raise RuntimeError('You must replace dependencies before the '
                           'container is started.')

    dependency_names = {dep.attr_name for dep in container.dependencies}

<<<<<<< HEAD
    missing = set(injections) - dependency_names
=======
    missing = set(dependencies) - dependency_names
>>>>>>> 2a613a5b
    if missing:
        raise ExtensionNotFound("Dependency(s) '{}' not found on {}.".format(
            missing, container))

    replacements = OrderedDict()

    named_dependencies = {dep.attr_name: dep for dep in container.dependencies
<<<<<<< HEAD
                          if dep.attr_name in injections}
    for name in injections:
        dependency = named_dependencies[name]
        replacement = MockInjection(name)
=======
                          if dep.attr_name in dependencies}
    for name in dependencies:
        dependency = named_dependencies[name]
        replacement = MockDependencyProvider(name)
>>>>>>> 2a613a5b
        replacements[dependency] = replacement
        container.dependencies.remove(dependency)
        container.dependencies.add(replacement)

    # if only one name was provided, return any replacement directly
    # otherwise return a generator
    res = (replacement.dependency for replacement in replacements.values())
    if len(dependencies) == 1:
        return next(res)
    return res


def restrict_entrypoints(container, *entrypoints):
    """ Restrict the entrypoints on ``container`` to those named in
    ``entrypoints``.

    This method must be called before the container is started.

    **Usage**

    The following service definition has two entrypoints for "method"::

        class Service(object):

            @rpc
            def foo(self, arg):
                pass

            @rpc
            @event_handler('srcservice', 'event_one')
            def bar(self, arg)
                pass

        container = container_factory(Service, config)

    To disable the entrypoints other than on "foo"::

        restrict_entrypoints(container, "foo")

    To maintain both the rpc and the event_handler entrypoints on "bar"::

        restrict_entrypoints(container, "bar")

    Note that it is not possible to identify entrypoints individually.
    """
    if container.started:
        raise RuntimeError('You must restrict entrypoints before the '
                           'container is started.')

    entrypoint_deps = list(container.entrypoints)
    entrypoint_names = {ext.method_name for ext in entrypoint_deps}

    missing = set(entrypoints) - entrypoint_names
    if missing:
        raise ExtensionNotFound("Entrypoint(s) '{}' not found on {}.".format(
            missing, container))

    for entrypoint in entrypoint_deps:
        if entrypoint.method_name not in entrypoints:
            container.entrypoints.remove(entrypoint)
<<<<<<< HEAD

=======
>>>>>>> 2a613a5b

class Once(Entrypoint):
    """ Entrypoint that spawns a worker exactly once, as soon as
    the service container started.
    """
    def __init__(self, *args, **kwargs):
        self.args = args
        self.kwargs = kwargs

<<<<<<< HEAD
=======
class Once(Entrypoint):
    """ Entrypoint that spawns a worker exactly once, as soon as
    the service container started.
    """
    def __init__(self, *args, **kwargs):
        self.args = args
        self.kwargs = kwargs

>>>>>>> 2a613a5b
    def start(self):
        self.container.spawn_worker(self, self.args, self.kwargs)

once = Once.decorator

# dummy entrypoint
dummy = Entrypoint.decorator<|MERGE_RESOLUTION|>--- conflicted
+++ resolved
@@ -11,11 +11,7 @@
 from eventlet.semaphore import Semaphore
 from mock import MagicMock
 
-<<<<<<< HEAD
-from nameko.extensions import Dependency, Entrypoint
-=======
 from nameko.extensions import DependencyProvider, Entrypoint
->>>>>>> 2a613a5b
 from nameko.exceptions import ExtensionNotFound
 from nameko.testing.utils import get_extension, wait_for_worker_idle
 
@@ -71,11 +67,7 @@
     yield hook
 
 
-<<<<<<< HEAD
-class EntrypointWaiter(Dependency):
-=======
 class EntrypointWaiter(DependencyProvider):
->>>>>>> 2a613a5b
     """Helper for `entrypoint_waiter`
 
     DependencyProvider to be manually (and temporarily) added to an existing
@@ -186,28 +178,12 @@
     .. literalinclude::
         ../examples/testing/unit_test_alternative_dependency.py
 
-<<<<<<< HEAD
-    If a given injection does not exist on ``service_cls``, a
-=======
     If a named dependency provider does not exist on ``service_cls``, a
->>>>>>> 2a613a5b
     ``ExtensionNotFound`` exception is raised.
 
     """
     service = service_cls()
     for name, attr in inspect.getmembers(service_cls):
-<<<<<<< HEAD
-        if isinstance(attr, Dependency):
-            try:
-                injection = injections.pop(name)
-            except KeyError:
-                injection = MagicMock()
-            setattr(service, name, injection)
-
-    if injections:
-        raise ExtensionNotFound("Injection(s) '{}' not found on {}.".format(
-            injections.keys(), service_cls))
-=======
         if isinstance(attr, DependencyProvider):
             try:
                 dependency = dependencies.pop(name)
@@ -219,22 +195,14 @@
         raise ExtensionNotFound(
             "DependencyProvider(s) '{}' not found on {}.".format(
                 dependencies.keys(), service_cls))
->>>>>>> 2a613a5b
 
     return service
 
 
-<<<<<<< HEAD
-class MockInjection(Dependency):
-    def __init__(self, name):
-        self.attr_name = name
-        self.injection = MagicMock()
-=======
 class MockDependencyProvider(DependencyProvider):
     def __init__(self, attr_name):
         self.attr_name = attr_name
         self.dependency = MagicMock()
->>>>>>> 2a613a5b
 
     def get_dependency(self, worker_ctx):
         return self.dependency
@@ -290,11 +258,7 @@
 
     dependency_names = {dep.attr_name for dep in container.dependencies}
 
-<<<<<<< HEAD
-    missing = set(injections) - dependency_names
-=======
     missing = set(dependencies) - dependency_names
->>>>>>> 2a613a5b
     if missing:
         raise ExtensionNotFound("Dependency(s) '{}' not found on {}.".format(
             missing, container))
@@ -302,17 +266,10 @@
     replacements = OrderedDict()
 
     named_dependencies = {dep.attr_name: dep for dep in container.dependencies
-<<<<<<< HEAD
-                          if dep.attr_name in injections}
-    for name in injections:
-        dependency = named_dependencies[name]
-        replacement = MockInjection(name)
-=======
                           if dep.attr_name in dependencies}
     for name in dependencies:
         dependency = named_dependencies[name]
         replacement = MockDependencyProvider(name)
->>>>>>> 2a613a5b
         replacements[dependency] = replacement
         container.dependencies.remove(dependency)
         container.dependencies.add(replacement)
@@ -373,10 +330,7 @@
     for entrypoint in entrypoint_deps:
         if entrypoint.method_name not in entrypoints:
             container.entrypoints.remove(entrypoint)
-<<<<<<< HEAD
-
-=======
->>>>>>> 2a613a5b
+
 
 class Once(Entrypoint):
     """ Entrypoint that spawns a worker exactly once, as soon as
@@ -386,17 +340,6 @@
         self.args = args
         self.kwargs = kwargs
 
-<<<<<<< HEAD
-=======
-class Once(Entrypoint):
-    """ Entrypoint that spawns a worker exactly once, as soon as
-    the service container started.
-    """
-    def __init__(self, *args, **kwargs):
-        self.args = args
-        self.kwargs = kwargs
-
->>>>>>> 2a613a5b
     def start(self):
         self.container.spawn_worker(self, self.args, self.kwargs)
 
