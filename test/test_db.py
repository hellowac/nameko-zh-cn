from sqlalchemy import Column, Integer
from sqlalchemy.ext.declarative import declarative_base
from sqlalchemy.orm.session import Session

from nameko.contrib.sqlalchemy import OrmSession, ORM_DB_URIS_KEY
from nameko.containers import WorkerContext
from nameko.testing.utils import DummyProvider, get_extension

CONCURRENT_REQUESTS = 10

DeclBase = declarative_base(name='spam_base')


class FooModel(DeclBase):
    __tablename__ = 'spam'
    id = Column(Integer, primary_key=True)


class FooService(object):
    session = OrmSession(DeclBase)


config = {
    ORM_DB_URIS_KEY: {
        'fooservice:spam_base': 'sqlite:///:memory:'
    }
}


def test_db(container_factory):

    container = container_factory(FooService, config)
    container.start()
    orm_session = get_extension(container, OrmSession)

    # fake instance creation and dependency injection
    service = FooService()
    worker_ctx = WorkerContext(container, service, DummyProvider())
<<<<<<< HEAD
    service.session = orm_session.acquire_injection(worker_ctx)
=======
    service.session = orm_session.get_dependency(worker_ctx)
>>>>>>> 2a613a5b

    assert isinstance(service.session, Session)

    session = service.session
    session.add(FooModel())
    assert session.new

    orm_session.worker_teardown(worker_ctx)
    # if we had not closed the session we would still have new objects
    assert not session.new<|MERGE_RESOLUTION|>--- conflicted
+++ resolved
@@ -36,11 +36,7 @@
     # fake instance creation and dependency injection
     service = FooService()
     worker_ctx = WorkerContext(container, service, DummyProvider())
-<<<<<<< HEAD
-    service.session = orm_session.acquire_injection(worker_ctx)
-=======
     service.session = orm_session.get_dependency(worker_ctx)
->>>>>>> 2a613a5b
 
     assert isinstance(service.session, Session)
 
