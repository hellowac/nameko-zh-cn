--- conflicted
+++ resolved
@@ -2,11 +2,7 @@
 
 import eventlet
 import pytest
-<<<<<<< HEAD
-from mock import ANY, Mock, patch
-=======
-from mock import Mock, create_autospec, patch
->>>>>>> cd0232ad
+from mock import ANY, Mock, create_autospec, patch
 
 from nameko.containers import WorkerContext
 from nameko.events import (
@@ -618,7 +614,7 @@
 
     payload = {'custom': 'data'}
     dispatch = standalone_dispatcher(rabbit_config)
-    dispatch('srcservice',  "eventtype", payload)
+    dispatch('srcservice', "eventtype", payload)
 
     # wait for it to arrive
     with eventlet.timeout.Timeout(EVENTS_TIMEOUT):
