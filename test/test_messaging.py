--- conflicted
+++ resolved
@@ -135,11 +135,7 @@
 
     # test publish
     msg = "msg"
-<<<<<<< HEAD
-    service.publish = publisher.acquire_injection(worker_ctx)
-=======
     service.publish = publisher.get_dependency(worker_ctx)
->>>>>>> 2a613a5b
     service.publish(msg, publish_kwarg="value")
     headers = {
         'nameko.call_id_stack': ['srcservice.publish.0']
@@ -181,11 +177,7 @@
         'nameko.language': 'en',
         'nameko.call_id_stack': ['srcservice.publish.0'],
     }
-<<<<<<< HEAD
-    service.publish = publisher.acquire_injection(worker_ctx)
-=======
     service.publish = publisher.get_dependency(worker_ctx)
->>>>>>> 2a613a5b
     service.publish(msg, publish_kwarg="value")
     producer.publish.assert_called_once_with(
         msg, headers=headers, exchange=foobar_ex, retry=True,
@@ -223,11 +215,7 @@
     headers = {'nameko.language': 'en',
                'nameko.customheader': 'customvalue',
                'nameko.call_id_stack': ['srcservice.method.0']}
-<<<<<<< HEAD
-    service.publish = publisher.acquire_injection(worker_ctx)
-=======
     service.publish = publisher.get_dependency(worker_ctx)
->>>>>>> 2a613a5b
     service.publish(msg, publish_kwarg="value")
     producer.publish.assert_called_once_with(
         msg, headers=headers, exchange=foobar_ex, retry=True,
@@ -315,11 +303,7 @@
     assert "foobar_ex" in [binding['source'] for binding in bindings]
 
     # test message published to queue
-<<<<<<< HEAD
-    service.publish = publisher.acquire_injection(worker_ctx)
-=======
     service.publish = publisher.get_dependency(worker_ctx)
->>>>>>> 2a613a5b
     service.publish("msg")
     messages = rabbit_manager.get_messages(vhost, foobar_queue.name)
     assert ['msg'] == [msg['payload'] for msg in messages]
@@ -353,11 +337,7 @@
     publisher.setup()
     publisher.start()
 
-<<<<<<< HEAD
-    service.publish = publisher.acquire_injection(worker_ctx)
-=======
     service.publish = publisher.get_dependency(worker_ctx)
->>>>>>> 2a613a5b
     service.publish("msg")
     messages = rabbit_manager.get_messages(vhost, foobar_queue.name)
 
