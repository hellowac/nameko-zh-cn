--- conflicted
+++ resolved
@@ -168,7 +168,6 @@
     assert exc_info.value.args == ('test',)
 
 
-<<<<<<< HEAD
 def test_on_consume_error_kills_consumer():
     container = Mock()
     container.config = {AMQP_URI_CONFIG_KEY: None}
@@ -190,10 +189,8 @@
             queue_consumer._gt.wait()
 
 
-def test_socket_error_kills_consumer():
-=======
 def test_reconnect_on_socket_error():
->>>>>>> b1ea85f8
+
     container = Mock()
     container.config = {AMQP_URI_CONFIG_KEY: None}
     container.max_workers = 1
