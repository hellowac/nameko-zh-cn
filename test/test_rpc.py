import uuid
import warnings

import eventlet
import pytest
from eventlet.event import Event
<<<<<<< HEAD
from mock import Mock, call, patch
from nameko.containers import (
    NAMEKO_CONTEXT_KEYS, ServiceContainer, WorkerContextBase)
from nameko.events import event_handler
from nameko.exceptions import (
    IncorrectSignature, MalformedRequest, MethodNotFound, RemoteError,
    UnknownService)
=======
from mock import Mock, call, create_autospec, patch

from nameko.containers import ServiceContainer
from nameko.events import event_handler
from nameko.exceptions import (
    IncorrectSignature, MalformedRequest, MethodNotFound, RemoteError,
    UnknownService,
)
>>>>>>> 96c91c66
from nameko.extensions import DependencyProvider
from nameko.messaging import QueueConsumer
from nameko.rpc import ReplyListener, Rpc, RpcConsumer, RpcProxy, rpc
from nameko.standalone.rpc import ServiceRpcProxy
from nameko.testing.services import entrypoint_hook, restrict_entrypoints
<<<<<<< HEAD
from nameko.testing.utils import get_extension, wait_for_call
=======
from nameko.testing.utils import (
    get_extension, wait_for_call, wait_for_worker_idle,
)
>>>>>>> 96c91c66


class ExampleError(Exception):
    pass


hello = object()
translations = {
    'en': {hello: 'hello'},
    'fr': {hello: 'bonjour'},
}


class Translator(DependencyProvider):

    def get_dependency(self, worker_ctx):
        def translate(value):
            lang = worker_ctx.data['language']
            return translations[lang][value]
        return translate


class WorkerErrorLogger(DependencyProvider):

    expected = {}
    unexpected = {}

    def worker_result(self, worker_ctx, result=None, exc_info=None):
        if exc_info is None:
            return  # nothing to do

        exc = exc_info[1]
        expected_exceptions = getattr(
            worker_ctx.entrypoint, 'expected_exceptions', ())

        if isinstance(exc, expected_exceptions):
            self.expected[worker_ctx.entrypoint.method_name] = type(exc)
        else:
            self.unexpected[worker_ctx.entrypoint.method_name] = type(exc)


class ExampleService(object):
    name = 'exampleservice'

    logger = WorkerErrorLogger()
    translate = Translator()
    example_rpc = RpcProxy('exampleservice')
    unknown_rpc = RpcProxy('unknown_service')

    @rpc
    def task_a(self, *args, **kwargs):
        return "result_a"

    @rpc
    def task_b(self, *args, **kwargs):
        return "result_b"

    @rpc(expected_exceptions=ExampleError)
    def broken(self):
        raise ExampleError("broken")

    @rpc(expected_exceptions=(KeyError, ValueError))
    def very_broken(self):
        raise AttributeError

    @rpc
    def call_async(self):
        res1 = self.example_rpc.task_a.call_async()
        res2 = self.example_rpc.task_b.call_async()
        res3 = self.example_rpc.echo.call_async()
        return [res2.result(), res1.result(), res3.result()]

    @rpc
    def deprecated_async(self):
        return self.example_rpc.echo.async().result()

    @rpc
    def call_unknown(self):
        return self.unknown_rpc.any_method()

    @rpc
    def echo(self, *args, **kwargs):
        return args, kwargs

    @rpc
    def say_hello(self):
        return self.translate(hello)

    @event_handler('srcservice', 'eventtype')
    def async_task(self):
        pass


@pytest.yield_fixture
def get_rpc_exchange():
    with patch('nameko.rpc.get_rpc_exchange', autospec=True) as patched:
        yield patched


@pytest.yield_fixture
def queue_consumer():
    replacement = create_autospec(QueueConsumer)
    with patch.object(QueueConsumer, 'bind') as mock_ext:
        mock_ext.return_value = replacement
        yield replacement


def test_rpc_consumer(get_rpc_exchange, queue_consumer, mock_container):

    container = mock_container
    container.shared_extensions = {}
    container.config = {}
    container.service_name = "exampleservice"
    container.service_cls = Mock(rpcmethod=lambda: None)

    exchange = Mock()
    get_rpc_exchange.return_value = exchange

    consumer = RpcConsumer().bind(container)

    entrypoint = Rpc().bind(container, "rpcmethod")
    entrypoint.rpc_consumer = consumer

    entrypoint.setup()
    consumer.setup()
    queue_consumer.setup()

    queue = consumer.queue
    assert queue.name == "rpc-exampleservice"
    assert queue.routing_key == "exampleservice.*"
    assert queue.exchange == exchange
    assert queue.durable

    queue_consumer.register_provider.assert_called_once_with(consumer)

    consumer.register_provider(entrypoint)
    assert consumer._providers == set([entrypoint])

    routing_key = "exampleservice.rpcmethod"
    assert consumer.get_provider_for_method(routing_key) == entrypoint

    routing_key = "exampleservice.invalidmethod"
    with pytest.raises(MethodNotFound):
        consumer.get_provider_for_method(routing_key)

    consumer.unregister_provider(entrypoint)
    assert consumer._providers == set()


def test_rpc_consumer_unregisters_if_no_providers(
    container_factory, rabbit_config
):
    class Service(object):
        name = "service"

        @rpc
        def method(self):
            pass

    container = container_factory(Service, rabbit_config)
    restrict_entrypoints(container)  # disable 'method' entrypoint

    rpc_consumer = get_extension(container, RpcConsumer)
    with patch.object(rpc_consumer, 'queue_consumer') as queue_consumer:
        rpc_consumer.stop()

    assert queue_consumer.unregister_provider.called
    assert rpc_consumer._unregistered_from_queue_consumer.ready()


def test_reply_listener(get_rpc_exchange, queue_consumer, mock_container):

    container = mock_container
    container.shared_extensions = {}
    container.config = {}
    container.service_name = "exampleservice"

    exchange = Mock()
    get_rpc_exchange.return_value = exchange

    reply_listener = ReplyListener().bind(container)

    forced_uuid = uuid.uuid4().hex

    with patch('nameko.rpc.uuid', autospec=True) as patched_uuid:
        patched_uuid.uuid4.return_value = forced_uuid

        reply_listener.setup()
        queue_consumer.setup()

        queue = reply_listener.queue
        assert queue.name == "rpc.reply-exampleservice-{}".format(forced_uuid)
        assert queue.exchange == exchange
        assert queue.routing_key == forced_uuid

    queue_consumer.register_provider.assert_called_once_with(reply_listener)

    correlation_id = 1
    reply_event = reply_listener.get_reply_event(correlation_id)

    assert reply_listener._reply_events == {1: reply_event}

    message = Mock()
    message.properties.get.return_value = correlation_id
    reply_listener.handle_message("msg", message)

    queue_consumer.ack_message.assert_called_once_with(message)
    assert reply_event.ready()
    assert reply_event.wait() == "msg"

    assert reply_listener._reply_events == {}

    with patch('nameko.rpc._log', autospec=True) as log:
        reply_listener.handle_message("msg", message)
        assert log.debug.call_args == call(
            'Unknown correlation id: %s', correlation_id)


def test_expected_exceptions(rabbit_config):
    container = ServiceContainer(ExampleService, rabbit_config)

    broken = get_extension(container, Rpc, method_name="broken")
    assert broken.expected_exceptions == ExampleError

    very_broken = get_extension(container, Rpc, method_name="very_broken")
    assert very_broken.expected_exceptions == (KeyError, ValueError)


# =============================================================================
# INTEGRATION TESTS
# =============================================================================

def test_expected_exceptions_integration(container_factory, rabbit_config):
    container = container_factory(ExampleService, rabbit_config)
    container.start()

    worker_logger = get_extension(container, WorkerErrorLogger)

    with entrypoint_hook(container, 'broken') as broken:
        with pytest.raises(ExampleError):
            broken()

    with entrypoint_hook(container, 'very_broken') as very_broken:
        with pytest.raises(AttributeError):
            very_broken()

    assert worker_logger.expected == {'broken': ExampleError}
    assert worker_logger.unexpected == {'very_broken': AttributeError}


def test_rpc_consumer_creates_single_consumer(container_factory, rabbit_config,
                                              rabbit_manager):
    container = container_factory(ExampleService, rabbit_config)
    container.start()

    # we should have 3 queues:
    #   * RPC requests
    #   * RPC replies
    #   * events
    vhost = rabbit_config['vhost']
    queues = rabbit_manager.get_queues(vhost)
    assert len(queues) == 3

    # each one should have one consumer
    rpc_queue = rabbit_manager.get_queue(vhost, "rpc-exampleservice")
    assert len(rpc_queue['consumer_details']) == 1
    evt_queue = rabbit_manager.get_queue(
        vhost, "evt-srcservice-eventtype--exampleservice.async_task")
    assert len(evt_queue['consumer_details']) == 1

    queue_names = [queue['name'] for queue in queues]
    reply_queue_names = [name for name in queue_names if 'rpc.reply' in name]
    assert len(reply_queue_names) == 1
    reply_queue_name = reply_queue_names[0]
    reply_queue = rabbit_manager.get_queue(vhost, reply_queue_name)
    assert len(reply_queue['consumer_details']) == 1

    # and share a single connection
    consumer_connection_names = set(
        queue['consumer_details'][0]['channel_details']['connection_name']
        for queue in [rpc_queue, evt_queue, reply_queue]
    )
    assert len(consumer_connection_names) == 1


def test_rpc_args_kwargs(container_factory, rabbit_config):

    container = container_factory(ExampleService, rabbit_config)
    container.start()

    with entrypoint_hook(container, 'echo') as echo:
        assert echo() == ((), {})
        assert echo("a", "b") == (("a", "b"), {})
        assert echo(foo="bar") == ((), {'foo': 'bar'})
        assert echo("arg", kwarg="kwarg") == (("arg",), {'kwarg': 'kwarg'})


def test_rpc_context_data(container_factory, rabbit_config):

    container = container_factory(ExampleService, rabbit_config)
    container.start()

    context_data = {
        'language': 'en',
        'auth_token': '123456789'
    }

    with entrypoint_hook(container, 'say_hello', context_data) as say_hello:
        assert say_hello() == "hello"

    context_data['language'] = 'fr'

    with entrypoint_hook(container, 'say_hello', context_data) as say_hello:
        assert say_hello() == "bonjour"


@pytest.mark.usefixtures("predictable_call_ids")
def test_rpc_headers(container_factory, rabbit_config):

    container = container_factory(ExampleService, rabbit_config)

    context_data = {
        'language': 'en',
        'otherheader': 'othervalue'
    }

    headers = {}
    rpc_consumer = get_extension(container, RpcConsumer)
    handle_message = rpc_consumer.handle_message

    with patch.object(
            rpc_consumer, 'handle_message', autospec=True) as patched_handler:
        def side_effect(body, message):
            headers.update(message.headers)  # extract message headers
            return handle_message(body, message)

        patched_handler.side_effect = side_effect
        container.start()

    # use a standalone rpc proxy to call exampleservice.say_hello()
    with ServiceRpcProxy(
        "exampleservice", rabbit_config, context_data
    ) as proxy:
        proxy.say_hello()

    # headers as per context data, plus call stack
    assert headers == {
        'nameko.language': 'en',
        'nameko.otherheader': 'othervalue',
        'nameko.call_id_stack': ['standalone_rpc_proxy.call.0'],
    }


def test_rpc_existing_method(container_factory, rabbit_config):

    container = container_factory(ExampleService, rabbit_config)
    container.start()

    with ServiceRpcProxy("exampleservice", rabbit_config) as proxy:
        assert proxy.task_a() == "result_a"
        assert proxy.task_b() == "result_b"


def test_async_rpc(container_factory, rabbit_config):

    container = container_factory(ExampleService, rabbit_config)
    container.start()

    with entrypoint_hook(container, 'call_async') as call_async:
        assert call_async() == ["result_b", "result_a", [[], {}]]


def test_async_rpc_deprecation_warning(container_factory, rabbit_config):

    container = container_factory(ExampleService, rabbit_config)
    container.start()

    with entrypoint_hook(container, 'deprecated_async') as call_async:

        # TODO: pytest.warns is not supported until pytest >= 2.8.0, whose
        # `testdir` plugin is not compatible with eventlet on python3 --
        # see https://github.com/mattbennett/eventlet-pytest-bug
        with warnings.catch_warnings(record=True) as ws:
            assert call_async() == [[], {}]
            assert len(ws) == 1
            assert issubclass(ws[-1].category, DeprecationWarning)
            assert "deprecated" in str(ws[-1].message)


def test_rpc_incorrect_signature(container_factory, rabbit_config):

    class Service(object):
        name = "service"

        @rpc
        def no_args(self):
            pass

        @rpc
        def args_only(self, a):
            pass

        @rpc
        def kwargs_only(self, a=None):
            pass

        @rpc
        def star_args(self, *args):
            pass

        @rpc
        def star_kwargs(self, **kwargs):
            pass

        @rpc
        def args_star_args(self, a, *args):
            pass

        @rpc
        def args_star_kwargs(self, a, **kwargs):
            pass

    container = container_factory(Service, rabbit_config)
    container.start()

    method_calls = [
        (('no_args', (), {}), True),
        (('no_args', ('bad arg',), {}), False),
        (('args_only', ('arg',), {}), True),
        (('args_only', (), {'a': 'arg'}), True),
        (('args_only', (), {'arg': 'arg'}), False),
        (('kwargs_only', ('a',), {}), True),
        (('kwargs_only', (), {'a': 'arg'}), True),
        (('kwargs_only', (), {'arg': 'arg'}), False),
        (('star_args', ('a', 'b'), {}), True),
        (('star_args', (), {'c': 'c'}), False),
        (('args_star_args', ('a',), {}), True),
        (('args_star_args', ('a', 'b'), {}), True),
        (('args_star_args', (), {}), False),
        (('args_star_args', (), {'c': 'c'}), False),
        (('args_star_kwargs', ('a',), {}), True),
        (('args_star_kwargs', ('a', 'b'), {}), False),
        (('args_star_kwargs', ('a', 'b'), {'c': 'c'}), False),
        (('args_star_kwargs', (), {}), False),
    ]

    for signature, is_valid_call in method_calls:

        method_name, args, kwargs = signature

        with ServiceRpcProxy("service", rabbit_config) as proxy:
            method = getattr(proxy, method_name)

            if not is_valid_call:
                with pytest.raises(IncorrectSignature):
                    method(*args, **kwargs)
            else:
                method(*args, **kwargs)  # no raise


def test_rpc_missing_method(container_factory, rabbit_config):

    container = container_factory(ExampleService, rabbit_config)
    container.start()

    with ServiceRpcProxy("exampleservice", rabbit_config) as proxy:
        with pytest.raises(MethodNotFound) as exc_info:
            proxy.task_c()
    assert str(exc_info.value) == "task_c"


def test_rpc_invalid_message():
    entrypoint = Rpc()
    with pytest.raises(MalformedRequest) as exc:
        entrypoint.handle_message({'args': ()}, None)  # missing 'kwargs'
    assert 'Message missing `args` or `kwargs`' in str(exc)


def test_handle_message_raise_malformed_request(
        container_factory, rabbit_config):
    container = container_factory(ExampleService, rabbit_config)
    container.start()

    with pytest.raises(MalformedRequest):
        with patch('nameko.rpc.Rpc.handle_message') as handle_message:
            handle_message.side_effect = MalformedRequest('bad request')
            with ServiceRpcProxy("exampleservice", rabbit_config) as proxy:
                proxy.task_a()


def test_handle_message_raise_other_exception(
        container_factory, rabbit_config):
    container = container_factory(ExampleService, rabbit_config)
    container.start()

    with pytest.raises(RemoteError):
        with patch('nameko.rpc.Rpc.handle_message') as handle_message:
            handle_message.side_effect = Exception('broken')
            with ServiceRpcProxy("exampleservice", rabbit_config) as proxy:
                proxy.task_a()


def test_rpc_broken_method(container_factory, rabbit_config):

    container = container_factory(ExampleService, rabbit_config)
    container.start()

    with ServiceRpcProxy("exampleservice", rabbit_config) as proxy:
        with pytest.raises(RemoteError) as exc_info:
            proxy.broken()
    assert exc_info.value.exc_type == "ExampleError"


def test_rpc_unknown_service(container_factory, rabbit_config):
    container = container_factory(ExampleService, rabbit_config)
    container.start()

    with ServiceRpcProxy("exampleservice", rabbit_config) as proxy:
        # success
        assert proxy.task_a()

        # failure
        with pytest.raises(RemoteError) as exc_info:
            proxy.call_unknown()

    assert exc_info.value.exc_type == "UnknownService"


def test_rpc_unknown_service_standalone(rabbit_config):

    with ServiceRpcProxy("unknown_service", rabbit_config) as proxy:
        with pytest.raises(UnknownService) as exc_info:
            proxy.anything()

    assert exc_info.value._service_name == 'unknown_service'


def test_rpc_container_being_killed_retries(
        container_factory, rabbit_config):

    container = container_factory(ExampleService, rabbit_config)
    container.start()

    def wait_for_result():
        with ServiceRpcProxy("exampleservice", rabbit_config) as proxy:
            return proxy.task_a()

    container._being_killed = True

    rpc_provider = get_extension(container, Rpc, method_name='task_a')

    with patch.object(
        rpc_provider,
        'rpc_consumer',
        wraps=rpc_provider.rpc_consumer,
    ) as wrapped_consumer:
        waiter = eventlet.spawn(wait_for_result)
        with wait_for_call(1, wrapped_consumer.requeue_message):
            pass  # wait until at least one message has been requeued
        assert not waiter.dead

    container._being_killed = False
    assert waiter.wait() == 'result_a'  # now completed


def test_rpc_consumer_sharing(container_factory, rabbit_config,
                              rabbit_manager):
    """ Verify that the RpcConsumer unregisters from the queueconsumer when
    the first provider unregisters itself. Otherwise it keeps consuming
    messages for the unregistered provider, raising MethodNotFound.
    """

    container = container_factory(ExampleService, rabbit_config)
    container.start()

    task_a = get_extension(container, Rpc, method_name="task_a")
    task_a_stop = task_a.stop

    task_b = get_extension(container, Rpc, method_name="task_b")
    task_b_stop = task_b.stop

    task_a_stopped = Event()

    def patched_task_a_stop():
        task_a_stop()  # stop immediately
        task_a_stopped.send(True)

    def patched_task_b_stop():
        eventlet.sleep(2)  # stop after 2 seconds
        task_b_stop()

    with patch.object(task_b, 'stop', patched_task_b_stop), \
            patch.object(task_a, 'stop', patched_task_a_stop):

        # stop the container and wait for task_a to stop
        # task_b will still be in the process of stopping
        eventlet.spawn(container.stop)
        task_a_stopped.wait()

        # try to call task_a.
        # should timeout, rather than raising MethodNotFound
        with ServiceRpcProxy("exampleservice", rabbit_config) as proxy:
            with pytest.raises(eventlet.Timeout):
                with eventlet.Timeout(1):
                    proxy.task_a()

    # kill the container so we don't have to wait for task_b to stop
    container.kill()


def test_rpc_consumer_cannot_exit_with_providers(
        container_factory, rabbit_config):

    container = container_factory(ExampleService, rabbit_config)
    container.start()

    task_a = get_extension(container, Rpc, method_name="task_a")

    def never_stops():
        while True:
            eventlet.sleep()

    with patch.object(task_a, 'stop', never_stops):
        with pytest.raises(eventlet.Timeout):
            with eventlet.Timeout(1):
                container.stop()

    # kill off task_a's misbehaving rpc provider
    container.kill()<|MERGE_RESOLUTION|>--- conflicted
+++ resolved
@@ -4,36 +4,19 @@
 import eventlet
 import pytest
 from eventlet.event import Event
-<<<<<<< HEAD
-from mock import Mock, call, patch
-from nameko.containers import (
-    NAMEKO_CONTEXT_KEYS, ServiceContainer, WorkerContextBase)
+from mock import Mock, call, create_autospec, patch
+
+from nameko.containers import ServiceContainer
 from nameko.events import event_handler
 from nameko.exceptions import (
     IncorrectSignature, MalformedRequest, MethodNotFound, RemoteError,
     UnknownService)
-=======
-from mock import Mock, call, create_autospec, patch
-
-from nameko.containers import ServiceContainer
-from nameko.events import event_handler
-from nameko.exceptions import (
-    IncorrectSignature, MalformedRequest, MethodNotFound, RemoteError,
-    UnknownService,
-)
->>>>>>> 96c91c66
 from nameko.extensions import DependencyProvider
 from nameko.messaging import QueueConsumer
 from nameko.rpc import ReplyListener, Rpc, RpcConsumer, RpcProxy, rpc
 from nameko.standalone.rpc import ServiceRpcProxy
 from nameko.testing.services import entrypoint_hook, restrict_entrypoints
-<<<<<<< HEAD
 from nameko.testing.utils import get_extension, wait_for_call
-=======
-from nameko.testing.utils import (
-    get_extension, wait_for_call, wait_for_worker_idle,
-)
->>>>>>> 96c91c66
 
 
 class ExampleError(Exception):
