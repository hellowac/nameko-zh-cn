import uuid
import warnings

import eventlet
<<<<<<< HEAD
from eventlet.event import Event
from mock import patch, Mock, call, create_autospec
=======
>>>>>>> 27275fc0
import pytest
from eventlet.event import Event
from mock import Mock, call, patch

from nameko.containers import ServiceContainer
from nameko.events import event_handler
from nameko.exceptions import (
    IncorrectSignature, MalformedRequest, MethodNotFound, RemoteError,
    UnknownService)
from nameko.extensions import DependencyProvider
from nameko.messaging import QueueConsumer
from nameko.rpc import ReplyListener, Rpc, RpcConsumer, RpcProxy, rpc
from nameko.standalone.rpc import ServiceRpcProxy
from nameko.testing.services import entrypoint_hook, restrict_entrypoints
from nameko.testing.utils import (
    get_extension, wait_for_call, wait_for_worker_idle)


class ExampleError(Exception):
    pass


hello = object()
translations = {
    'en': {hello: 'hello'},
    'fr': {hello: 'bonjour'},
}


class Translator(DependencyProvider):

    def get_dependency(self, worker_ctx):
        def translate(value):
            lang = worker_ctx.data['language']
            return translations[lang][value]
        return translate


class WorkerErrorLogger(DependencyProvider):

    expected = {}
    unexpected = {}

    def worker_result(self, worker_ctx, result=None, exc_info=None):
        if exc_info is None:
            return  # nothing to do

        exc = exc_info[1]
        expected_exceptions = getattr(
            worker_ctx.entrypoint, 'expected_exceptions', ())

        if isinstance(exc, expected_exceptions):
            self.expected[worker_ctx.entrypoint.method_name] = type(exc)
        else:
            self.unexpected[worker_ctx.entrypoint.method_name] = type(exc)


class ExampleService(object):
    name = 'exampleservice'

    logger = WorkerErrorLogger()
    translate = Translator()
    example_rpc = RpcProxy('exampleservice')
    unknown_rpc = RpcProxy('unknown_service')

    @rpc
    def task_a(self, *args, **kwargs):
        return "result_a"

    @rpc
    def task_b(self, *args, **kwargs):
        return "result_b"

    @rpc(expected_exceptions=ExampleError)
    def broken(self):
        raise ExampleError("broken")

    @rpc(expected_exceptions=(KeyError, ValueError))
    def very_broken(self):
        raise AttributeError

    @rpc
    def call_async(self):
        res1 = self.example_rpc.task_a.call_async()
        res2 = self.example_rpc.task_b.call_async()
        res3 = self.example_rpc.echo.call_async()
        return [res2.result(), res1.result(), res3.result()]

    @rpc
    def deprecated_async(self):
        return self.example_rpc.echo.async().result()

    @rpc
    def call_unknown(self):
        return self.unknown_rpc.any_method()

    @rpc
    def echo(self, *args, **kwargs):
        return args, kwargs

    @rpc
    def say_hello(self):
        return self.translate(hello)

    @event_handler('srcservice', 'eventtype')
    def async_task(self):
        pass


@pytest.yield_fixture
def get_rpc_exchange():
    with patch('nameko.rpc.get_rpc_exchange', autospec=True) as patched:
        yield patched


@pytest.yield_fixture
def queue_consumer():
    replacement = create_autospec(QueueConsumer)
    with patch.object(QueueConsumer, 'bind') as mock_ext:
        mock_ext.return_value = replacement
        yield replacement


def test_rpc_consumer(get_rpc_exchange, queue_consumer, mock_container):

    container = mock_container
    container.shared_extensions = {}
    container.config = {}
    container.service_name = "exampleservice"
    container.service_cls = Mock(rpcmethod=lambda: None)

    exchange = Mock()
    get_rpc_exchange.return_value = exchange

    consumer = RpcConsumer().bind(container)

    entrypoint = Rpc().bind(container, "rpcmethod")
    entrypoint.rpc_consumer = consumer

    entrypoint.setup()
    consumer.setup()
    queue_consumer.setup()

    queue = consumer.queue
    assert queue.name == "rpc-exampleservice"
    assert queue.routing_key == "exampleservice.*"
    assert queue.exchange == exchange
    assert queue.durable

    queue_consumer.register_provider.assert_called_once_with(consumer)

    consumer.register_provider(entrypoint)
    assert consumer._providers == set([entrypoint])

    routing_key = "exampleservice.rpcmethod"
    assert consumer.get_provider_for_method(routing_key) == entrypoint

    routing_key = "exampleservice.invalidmethod"
    with pytest.raises(MethodNotFound):
        consumer.get_provider_for_method(routing_key)

    consumer.unregister_provider(entrypoint)
    assert consumer._providers == set()


def test_rpc_consumer_unregisters_if_no_providers(
    container_factory, rabbit_config
):
    class Service(object):
        name = "service"

        @rpc
        def method(self):
            pass

    container = container_factory(Service, rabbit_config)
    restrict_entrypoints(container)  # disable 'method' entrypoint

    rpc_consumer = get_extension(container, RpcConsumer)
    with patch.object(rpc_consumer, 'queue_consumer') as queue_consumer:
        rpc_consumer.stop()

    assert queue_consumer.unregister_provider.called
    assert rpc_consumer._unregistered_from_queue_consumer.ready()


def test_reply_listener(get_rpc_exchange, queue_consumer, mock_container):

    container = mock_container
    container.shared_extensions = {}
    container.config = {}
    container.service_name = "exampleservice"

    exchange = Mock()
    get_rpc_exchange.return_value = exchange

    reply_listener = ReplyListener().bind(container)

    forced_uuid = uuid.uuid4().hex

    with patch('nameko.rpc.uuid', autospec=True) as patched_uuid:
        patched_uuid.uuid4.return_value = forced_uuid

        reply_listener.setup()
        queue_consumer.setup()

        queue = reply_listener.queue
        assert queue.name == "rpc.reply-exampleservice-{}".format(forced_uuid)
        assert queue.exchange == exchange
        assert queue.routing_key == forced_uuid

    queue_consumer.register_provider.assert_called_once_with(reply_listener)

    correlation_id = 1
    reply_event = reply_listener.get_reply_event(correlation_id)

    assert reply_listener._reply_events == {1: reply_event}

    message = Mock()
    message.properties.get.return_value = correlation_id
    reply_listener.handle_message("msg", message)

    queue_consumer.ack_message.assert_called_once_with(message)
    assert reply_event.ready()
    assert reply_event.wait() == "msg"

    assert reply_listener._reply_events == {}

    with patch('nameko.rpc._log', autospec=True) as log:
        reply_listener.handle_message("msg", message)
        assert log.debug.call_args == call(
            'Unknown correlation id: %s', correlation_id)


def test_expected_exceptions(rabbit_config):
    container = ServiceContainer(ExampleService, rabbit_config)

    broken = get_extension(container, Rpc, method_name="broken")
    assert broken.expected_exceptions == ExampleError

    very_broken = get_extension(container, Rpc, method_name="very_broken")
    assert very_broken.expected_exceptions == (KeyError, ValueError)


# =============================================================================
# INTEGRATION TESTS
# =============================================================================

def test_expected_exceptions_integration(container_factory, rabbit_config):
    container = container_factory(ExampleService, rabbit_config)
    container.start()

    worker_logger = get_extension(container, WorkerErrorLogger)

    with entrypoint_hook(container, 'broken') as broken:
        with pytest.raises(ExampleError):
            broken()

    with entrypoint_hook(container, 'very_broken') as very_broken:
        with pytest.raises(AttributeError):
            very_broken()

    wait_for_worker_idle(container)  # wait for worker lifecycle to complete
    assert worker_logger.expected == {'broken': ExampleError}
    assert worker_logger.unexpected == {'very_broken': AttributeError}


def test_rpc_consumer_creates_single_consumer(container_factory, rabbit_config,
                                              rabbit_manager):
    container = container_factory(ExampleService, rabbit_config)
    container.start()

    # we should have 3 queues:
    #   * RPC requests
    #   * RPC replies
    #   * events
    vhost = rabbit_config['vhost']
    queues = rabbit_manager.get_queues(vhost)
    assert len(queues) == 3

    # each one should have one consumer
    rpc_queue = rabbit_manager.get_queue(vhost, "rpc-exampleservice")
    assert len(rpc_queue['consumer_details']) == 1
    evt_queue = rabbit_manager.get_queue(
        vhost, "evt-srcservice-eventtype--exampleservice.async_task")
    assert len(evt_queue['consumer_details']) == 1

    queue_names = [queue['name'] for queue in queues]
    reply_queue_names = [name for name in queue_names if 'rpc.reply' in name]
    assert len(reply_queue_names) == 1
    reply_queue_name = reply_queue_names[0]
    reply_queue = rabbit_manager.get_queue(vhost, reply_queue_name)
    assert len(reply_queue['consumer_details']) == 1

    # and share a single connection
    consumer_connection_names = set(
        queue['consumer_details'][0]['channel_details']['connection_name']
        for queue in [rpc_queue, evt_queue, reply_queue]
    )
    assert len(consumer_connection_names) == 1


def test_rpc_args_kwargs(container_factory, rabbit_config):

    container = container_factory(ExampleService, rabbit_config)
    container.start()

    with entrypoint_hook(container, 'echo') as echo:
        assert echo() == ((), {})
        assert echo("a", "b") == (("a", "b"), {})
        assert echo(foo="bar") == ((), {'foo': 'bar'})
        assert echo("arg", kwarg="kwarg") == (("arg",), {'kwarg': 'kwarg'})


def test_rpc_context_data(container_factory, rabbit_config):

    container = container_factory(ExampleService, rabbit_config)
    container.start()

    context_data = {
        'language': 'en',
        'auth_token': '123456789'
    }

    with entrypoint_hook(container, 'say_hello', context_data) as say_hello:
        assert say_hello() == "hello"

    context_data['language'] = 'fr'

    with entrypoint_hook(container, 'say_hello', context_data) as say_hello:
        assert say_hello() == "bonjour"


@pytest.mark.usefixtures("predictable_call_ids")
def test_rpc_headers(container_factory, rabbit_config):

    container = container_factory(ExampleService, rabbit_config)

    context_data = {
        'language': 'en',
        'otherheader': 'othervalue'
    }

    headers = {}
    rpc_consumer = get_extension(container, RpcConsumer)
    handle_message = rpc_consumer.handle_message

    with patch.object(
            rpc_consumer, 'handle_message', autospec=True) as patched_handler:
        def side_effect(body, message):
            headers.update(message.headers)  # extract message headers
            return handle_message(body, message)

        patched_handler.side_effect = side_effect
        container.start()

    # use a standalone rpc proxy to call exampleservice.say_hello()
    with ServiceRpcProxy(
        "exampleservice", rabbit_config, context_data
    ) as proxy:
        proxy.say_hello()

    # headers as per context data, plus call stack
    assert headers == {
        'nameko.language': 'en',
        'nameko.otherheader': 'othervalue',
        'nameko.call_id_stack': ['standalone_rpc_proxy.call.0'],
    }


def test_rpc_existing_method(container_factory, rabbit_config):

    container = container_factory(ExampleService, rabbit_config)
    container.start()

    with ServiceRpcProxy("exampleservice", rabbit_config) as proxy:
        assert proxy.task_a() == "result_a"
        assert proxy.task_b() == "result_b"


def test_async_rpc(container_factory, rabbit_config):

    container = container_factory(ExampleService, rabbit_config)
    container.start()

    with entrypoint_hook(container, 'call_async') as call_async:
        assert call_async() == ["result_b", "result_a", [[], {}]]


def test_async_rpc_deprecation_warning(container_factory, rabbit_config):

    container = container_factory(ExampleService, rabbit_config)
    container.start()

    with entrypoint_hook(container, 'deprecated_async') as call_async:
        with warnings.catch_warnings(record=True) as ws:
            warnings.simplefilter('always')
            assert call_async() == [[], {}]
            assert len(ws) == 1
            assert issubclass(ws[-1].category, DeprecationWarning)
            assert "deprecated" in str(ws[-1].message)


def test_rpc_incorrect_signature(container_factory, rabbit_config):

    class Service(object):
        name = "service"

        @rpc
        def no_args(self):
            pass

        @rpc
        def args_only(self, a):
            pass

        @rpc
        def kwargs_only(self, a=None):
            pass

        @rpc
        def star_args(self, *args):
            pass

        @rpc
        def star_kwargs(self, **kwargs):
            pass

        @rpc
        def args_star_args(self, a, *args):
            pass

        @rpc
        def args_star_kwargs(self, a, **kwargs):
            pass

    container = container_factory(Service, rabbit_config)
    container.start()

    method_calls = [
        (('no_args', (), {}), True),
        (('no_args', ('bad arg',), {}), False),
        (('args_only', ('arg',), {}), True),
        (('args_only', (), {'a': 'arg'}), True),
        (('args_only', (), {'arg': 'arg'}), False),
        (('kwargs_only', ('a',), {}), True),
        (('kwargs_only', (), {'a': 'arg'}), True),
        (('kwargs_only', (), {'arg': 'arg'}), False),
        (('star_args', ('a', 'b'), {}), True),
        (('star_args', (), {'c': 'c'}), False),
        (('args_star_args', ('a',), {}), True),
        (('args_star_args', ('a', 'b'), {}), True),
        (('args_star_args', (), {}), False),
        (('args_star_args', (), {'c': 'c'}), False),
        (('args_star_kwargs', ('a',), {}), True),
        (('args_star_kwargs', ('a', 'b'), {}), False),
        (('args_star_kwargs', ('a', 'b'), {'c': 'c'}), False),
        (('args_star_kwargs', (), {}), False),
    ]

    for signature, is_valid_call in method_calls:

        method_name, args, kwargs = signature

        with ServiceRpcProxy("service", rabbit_config) as proxy:
            method = getattr(proxy, method_name)

            if not is_valid_call:
                with pytest.raises(IncorrectSignature):
                    method(*args, **kwargs)
            else:
                method(*args, **kwargs)  # no raise


def test_rpc_missing_method(container_factory, rabbit_config):

    container = container_factory(ExampleService, rabbit_config)
    container.start()

    with ServiceRpcProxy("exampleservice", rabbit_config) as proxy:
        with pytest.raises(MethodNotFound) as exc_info:
            proxy.task_c()
    assert str(exc_info.value) == "task_c"


def test_rpc_invalid_message():
    entrypoint = Rpc()
    with pytest.raises(MalformedRequest) as exc:
        entrypoint.handle_message({'args': ()}, None)  # missing 'kwargs'
    assert 'Message missing `args` or `kwargs`' in str(exc)


def test_handle_message_raise_malformed_request(
        container_factory, rabbit_config):
    container = container_factory(ExampleService, rabbit_config)
    container.start()

    with pytest.raises(MalformedRequest):
        with patch('nameko.rpc.Rpc.handle_message') as handle_message:
            handle_message.side_effect = MalformedRequest('bad request')
            with ServiceRpcProxy("exampleservice", rabbit_config) as proxy:
                proxy.task_a()


def test_handle_message_raise_other_exception(
        container_factory, rabbit_config):
    container = container_factory(ExampleService, rabbit_config)
    container.start()

    with pytest.raises(RemoteError):
        with patch('nameko.rpc.Rpc.handle_message') as handle_message:
            handle_message.side_effect = Exception('broken')
            with ServiceRpcProxy("exampleservice", rabbit_config) as proxy:
                proxy.task_a()


def test_rpc_broken_method(container_factory, rabbit_config):

    container = container_factory(ExampleService, rabbit_config)
    container.start()

    with ServiceRpcProxy("exampleservice", rabbit_config) as proxy:
        with pytest.raises(RemoteError) as exc_info:
            proxy.broken()
    assert exc_info.value.exc_type == "ExampleError"


def test_rpc_unknown_service(container_factory, rabbit_config):
    container = container_factory(ExampleService, rabbit_config)
    container.start()

    with ServiceRpcProxy("exampleservice", rabbit_config) as proxy:
        # success
        assert proxy.task_a()

        # failure
        with pytest.raises(RemoteError) as exc_info:
            proxy.call_unknown()

    assert exc_info.value.exc_type == "UnknownService"


def test_rpc_unknown_service_standalone(rabbit_config):

    with ServiceRpcProxy("unknown_service", rabbit_config) as proxy:
        with pytest.raises(UnknownService) as exc_info:
            proxy.anything()

    assert exc_info.value._service_name == 'unknown_service'


def test_rpc_container_being_killed_retries(
        container_factory, rabbit_config):

    container = container_factory(ExampleService, rabbit_config)
    container.start()

    def wait_for_result():
        with ServiceRpcProxy("exampleservice", rabbit_config) as proxy:
            return proxy.task_a()

    container._being_killed = True

    rpc_provider = get_extension(container, Rpc, method_name='task_a')

    with patch.object(
        rpc_provider,
        'rpc_consumer',
        wraps=rpc_provider.rpc_consumer,
    ) as wrapped_consumer:
        waiter = eventlet.spawn(wait_for_result)
        with wait_for_call(1, wrapped_consumer.requeue_message):
            pass  # wait until at least one message has been requeued
        assert not waiter.dead

    container._being_killed = False
    assert waiter.wait() == 'result_a'  # now completed


def test_rpc_consumer_sharing(container_factory, rabbit_config,
                              rabbit_manager):
    """ Verify that the RpcConsumer unregisters from the queueconsumer when
    the first provider unregisters itself. Otherwise it keeps consuming
    messages for the unregistered provider, raising MethodNotFound.
    """

    container = container_factory(ExampleService, rabbit_config)
    container.start()

    task_a = get_extension(container, Rpc, method_name="task_a")
    task_a_stop = task_a.stop

    task_b = get_extension(container, Rpc, method_name="task_b")
    task_b_stop = task_b.stop

    task_a_stopped = Event()

    def patched_task_a_stop():
        task_a_stop()  # stop immediately
        task_a_stopped.send(True)

    def patched_task_b_stop():
        eventlet.sleep(2)  # stop after 2 seconds
        task_b_stop()

    with patch.object(task_b, 'stop', patched_task_b_stop), \
            patch.object(task_a, 'stop', patched_task_a_stop):

        # stop the container and wait for task_a to stop
        # task_b will still be in the process of stopping
        eventlet.spawn(container.stop)
        task_a_stopped.wait()

        # try to call task_a.
        # should timeout, rather than raising MethodNotFound
        with ServiceRpcProxy("exampleservice", rabbit_config) as proxy:
            with pytest.raises(eventlet.Timeout):
                with eventlet.Timeout(1):
                    proxy.task_a()

    # kill the container so we don't have to wait for task_b to stop
    container.kill()


def test_rpc_consumer_cannot_exit_with_providers(
        container_factory, rabbit_config):

    container = container_factory(ExampleService, rabbit_config)
    container.start()

    task_a = get_extension(container, Rpc, method_name="task_a")

    def never_stops():
        while True:
            eventlet.sleep()

    with patch.object(task_a, 'stop', never_stops):
        with pytest.raises(eventlet.Timeout):
            with eventlet.Timeout(1):
                container.stop()

    # kill off task_a's misbehaving rpc provider
    container.kill()<|MERGE_RESOLUTION|>--- conflicted
+++ resolved
@@ -2,27 +2,24 @@
 import warnings
 
 import eventlet
-<<<<<<< HEAD
-from eventlet.event import Event
-from mock import patch, Mock, call, create_autospec
-=======
->>>>>>> 27275fc0
 import pytest
 from eventlet.event import Event
-from mock import Mock, call, patch
+from mock import Mock, call, create_autospec, patch
 
 from nameko.containers import ServiceContainer
 from nameko.events import event_handler
 from nameko.exceptions import (
     IncorrectSignature, MalformedRequest, MethodNotFound, RemoteError,
-    UnknownService)
+    UnknownService,
+)
 from nameko.extensions import DependencyProvider
 from nameko.messaging import QueueConsumer
 from nameko.rpc import ReplyListener, Rpc, RpcConsumer, RpcProxy, rpc
 from nameko.standalone.rpc import ServiceRpcProxy
 from nameko.testing.services import entrypoint_hook, restrict_entrypoints
 from nameko.testing.utils import (
-    get_extension, wait_for_call, wait_for_worker_idle)
+    get_extension, wait_for_call, wait_for_worker_idle,
+)
 
 
 class ExampleError(Exception):
